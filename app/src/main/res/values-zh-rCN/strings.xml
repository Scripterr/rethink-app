--- conflicted
+++ resolved
@@ -492,11 +492,6 @@
     <string name="notif_channel_desc_vpn_failure">在 Rethink 被 Android 或其他 VPN 应用停止时提醒我</string>
     <string name="cd_remove_dialog_title">是否删除域名？</string>
     <string name="ci_delete">删除</string>
-<<<<<<< HEAD
-=======
-    <string name="bsac_block">拦截</string>
-    <string name="bsac_unblock_toast">已为此应用放行 %1$s</string>
->>>>>>> 06433ef8
     <string name="status_protected" description="This is a large message in a reassuring color.  It indicates that DNS queries can't be surveilled or modified in transit.">已保护</string>
     <string name="status_protected_with_tor_private_dns">已由 Tor 与私人 DNS 保护</string>
     <string name="always_on_dialog_lockdown_stop_message">RethinkDNS 正以<i>隔离</i>模式运行 VPN 。将其停止会致本用户失去互联网连接。您是否仍要继续？</string>
@@ -562,10 +557,6 @@
     <string name="ci_dialog_title">添加 IP / 端口规则</string>
     <string name="ada_app_status_whitelist">将绕过全局防火墙规则</string>
     <string name="bsac_title_desc">规则仅应用于此应用程序。</string>
-<<<<<<< HEAD
-=======
-    <string name="bsac_trust_toast">信任此应用的 %1$s</string>
->>>>>>> 06433ef8
     <string name="notif_download_success_content">下载成功。</string>
     <string name="dc_doh">Dns over HTTPS</string>
     <string name="status_protected_with_socks5">已由 SOCKS5 代理保护</string>
