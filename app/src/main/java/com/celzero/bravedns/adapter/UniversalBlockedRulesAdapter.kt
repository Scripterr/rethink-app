/*
Copyright 2020 RethinkDNS and its authors

Licensed under the Apache License, Version 2.0 (the "License");
you may not use this file except in compliance with the License.
You may obtain a copy of the License at

https://www.apache.org/licenses/LICENSE-2.0

Unless required by applicable law or agreed to in writing, software
distributed under the License is distributed on an "AS IS" BASIS,
WITHOUT WARRANTIES OR CONDITIONS OF ANY KIND, either express or implied.
See the License for the specific language governing permissions and
limitations under the License.
*/
package com.celzero.bravedns.adapter

import android.content.Context
import android.view.LayoutInflater
import android.view.ViewGroup
import android.widget.Toast
import androidx.appcompat.app.AlertDialog
import androidx.paging.PagedListAdapter
import androidx.recyclerview.widget.DiffUtil
import androidx.recyclerview.widget.RecyclerView
import com.celzero.bravedns.R
import com.celzero.bravedns.automaton.FirewallRules
import com.celzero.bravedns.database.BlockedConnections
import com.celzero.bravedns.database.BlockedConnectionsRepository
import com.celzero.bravedns.databinding.UnivWhitelistRulesItemBinding
import com.celzero.bravedns.service.BraveVPNService
import com.celzero.bravedns.ui.ConnTrackerBottomSheetFragment
import kotlinx.coroutines.Dispatchers
import kotlinx.coroutines.GlobalScope
import kotlinx.coroutines.launch

class UniversalBlockedRulesAdapter(private val context: Context, private val blockedConnectionsRepository: BlockedConnectionsRepository) : PagedListAdapter<BlockedConnections, UniversalBlockedRulesAdapter.UniversalBlockedConnViewHolder>(DIFF_CALLBACK) {

    companion object {
<<<<<<< HEAD
        private val DIFF_CALLBACK = object : DiffUtil.ItemCallback<BlockedConnections>() {
            // Concert details may have changed if reloaded from the database,
            // but ID is fixed.
=======
        private val DIFF_CALLBACK = object :
            DiffUtil.ItemCallback<BlockedConnections>() {

>>>>>>> 7c75ea5a
            override fun areItemsTheSame(oldConnection: BlockedConnections, newConnection: BlockedConnections) = oldConnection.id == newConnection.id

            override fun areContentsTheSame(oldConnection: BlockedConnections, newConnection: BlockedConnections) = oldConnection == newConnection
        }
    }

    override fun onCreateViewHolder(parent: ViewGroup, viewType: Int): UniversalBlockedConnViewHolder {
<<<<<<< HEAD
        val itemBinding = UnivWhitelistRulesItemBinding.inflate(LayoutInflater.from(parent.context), parent, false)
        itemBinding.root.setBackgroundColor(context.getColor(R.color.colorPrimary))
        return UniversalBlockedConnViewHolder(itemBinding)
=======
        val v: View = LayoutInflater.from(parent.context).inflate(
            R.layout.univ_whitelist_rules_item,
            parent, false
        )
        return UniversalBlockedConnViewHolder(v)
>>>>>>> 7c75ea5a
    }

    override fun onBindViewHolder(holder: UniversalBlockedConnViewHolder, position: Int) {
        val blockedConns: BlockedConnections = getItem(position) ?: return
        holder.update(blockedConns)
    }


    inner class UniversalBlockedConnViewHolder(private val b: UnivWhitelistRulesItemBinding) : RecyclerView.ViewHolder(b.root) {

        fun update(blockedConns: BlockedConnections) {
            b.univWhitelistRulesApkLabelTv.text = blockedConns.ipAddress
            b.univWhitelistRulesDeleteBtn.setOnClickListener {
                showDialogForDelete(blockedConns)
            }
        }

        private fun showDialogForDelete(blockedConns: BlockedConnections) {
            val builder = AlertDialog.Builder(context)
<<<<<<< HEAD
                //set title for alert dialog
                .setTitle(R.string.univ_firewall_dialog_title)
                //set message for alert dialog
                .setMessage(R.string.univ_firewall_dialog_message).setIcon(android.R.drawable.ic_dialog_alert).setCancelable(true)
                //performing positive action
                .setPositiveButton("Delete") { _, _ ->
                    GlobalScope.launch(Dispatchers.IO) {
=======
            //set title for alert dialog
            builder.setTitle(R.string.univ_firewall_dialog_title)
            //set message for alert dialog
            builder.setMessage(R.string.univ_firewall_dialog_message)
            builder.setCancelable(true)
            //performing positive action
            builder.setPositiveButton(context.getString(R.string.univ_ip_delete_individual_positive)) { _, _ ->
                GlobalScope.launch(Dispatchers.IO) {
                    if (blockedConns != null) {
>>>>>>> 7c75ea5a
                        val firewallRules = FirewallRules.getInstance()
                        firewallRules.removeFirewallRules(ConnTrackerBottomSheetFragment.UNIVERSAL_RULES_UID, blockedConns.ipAddress!!, BraveVPNService.BlockedRuleNames.RULE2.ruleName, blockedConnectionsRepository)
                    }
                    Toast.makeText(context, "${blockedConns.ipAddress} unblocked.", Toast.LENGTH_SHORT).show()
                }
<<<<<<< HEAD
                //performing negative action
                .setNegativeButton("Cancel") { _, _ -> }
=======
                Toast.makeText(context, context.getString(R.string.univ_ip_delete_individual_toast, blockedConns.ipAddress), Toast.LENGTH_SHORT).show()
            }

            //performing negative action
            builder.setNegativeButton(context.getString(R.string.univ_ip_delete_individual_negative)) { _, _ -> }
>>>>>>> 7c75ea5a
            // Create the AlertDialog
            val alertDialog: AlertDialog = builder.create()
            // Set other dialog properties
            alertDialog.setCancelable(true)
            alertDialog.show()
        }

    }

}<|MERGE_RESOLUTION|>--- conflicted
+++ resolved
@@ -37,15 +37,9 @@
 class UniversalBlockedRulesAdapter(private val context: Context, private val blockedConnectionsRepository: BlockedConnectionsRepository) : PagedListAdapter<BlockedConnections, UniversalBlockedRulesAdapter.UniversalBlockedConnViewHolder>(DIFF_CALLBACK) {
 
     companion object {
-<<<<<<< HEAD
-        private val DIFF_CALLBACK = object : DiffUtil.ItemCallback<BlockedConnections>() {
-            // Concert details may have changed if reloaded from the database,
-            // but ID is fixed.
-=======
         private val DIFF_CALLBACK = object :
             DiffUtil.ItemCallback<BlockedConnections>() {
 
->>>>>>> 7c75ea5a
             override fun areItemsTheSame(oldConnection: BlockedConnections, newConnection: BlockedConnections) = oldConnection.id == newConnection.id
 
             override fun areContentsTheSame(oldConnection: BlockedConnections, newConnection: BlockedConnections) = oldConnection == newConnection
@@ -53,17 +47,9 @@
     }
 
     override fun onCreateViewHolder(parent: ViewGroup, viewType: Int): UniversalBlockedConnViewHolder {
-<<<<<<< HEAD
         val itemBinding = UnivWhitelistRulesItemBinding.inflate(LayoutInflater.from(parent.context), parent, false)
         itemBinding.root.setBackgroundColor(context.getColor(R.color.colorPrimary))
         return UniversalBlockedConnViewHolder(itemBinding)
-=======
-        val v: View = LayoutInflater.from(parent.context).inflate(
-            R.layout.univ_whitelist_rules_item,
-            parent, false
-        )
-        return UniversalBlockedConnViewHolder(v)
->>>>>>> 7c75ea5a
     }
 
     override fun onBindViewHolder(holder: UniversalBlockedConnViewHolder, position: Int) {
@@ -83,15 +69,6 @@
 
         private fun showDialogForDelete(blockedConns: BlockedConnections) {
             val builder = AlertDialog.Builder(context)
-<<<<<<< HEAD
-                //set title for alert dialog
-                .setTitle(R.string.univ_firewall_dialog_title)
-                //set message for alert dialog
-                .setMessage(R.string.univ_firewall_dialog_message).setIcon(android.R.drawable.ic_dialog_alert).setCancelable(true)
-                //performing positive action
-                .setPositiveButton("Delete") { _, _ ->
-                    GlobalScope.launch(Dispatchers.IO) {
-=======
             //set title for alert dialog
             builder.setTitle(R.string.univ_firewall_dialog_title)
             //set message for alert dialog
@@ -101,22 +78,16 @@
             builder.setPositiveButton(context.getString(R.string.univ_ip_delete_individual_positive)) { _, _ ->
                 GlobalScope.launch(Dispatchers.IO) {
                     if (blockedConns != null) {
->>>>>>> 7c75ea5a
                         val firewallRules = FirewallRules.getInstance()
                         firewallRules.removeFirewallRules(ConnTrackerBottomSheetFragment.UNIVERSAL_RULES_UID, blockedConns.ipAddress!!, BraveVPNService.BlockedRuleNames.RULE2.ruleName, blockedConnectionsRepository)
                     }
                     Toast.makeText(context, "${blockedConns.ipAddress} unblocked.", Toast.LENGTH_SHORT).show()
                 }
-<<<<<<< HEAD
-                //performing negative action
-                .setNegativeButton("Cancel") { _, _ -> }
-=======
                 Toast.makeText(context, context.getString(R.string.univ_ip_delete_individual_toast, blockedConns.ipAddress), Toast.LENGTH_SHORT).show()
             }
 
             //performing negative action
             builder.setNegativeButton(context.getString(R.string.univ_ip_delete_individual_negative)) { _, _ -> }
->>>>>>> 7c75ea5a
             // Create the AlertDialog
             val alertDialog: AlertDialog = builder.create()
             // Set other dialog properties
