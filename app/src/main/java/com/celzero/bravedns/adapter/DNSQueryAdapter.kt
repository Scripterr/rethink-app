/*
Copyright 2020 RethinkDNS and its authors

Licensed under the Apache License, Version 2.0 (the "License");
you may not use this file except in compliance with the License.
You may obtain a copy of the License at

https://www.apache.org/licenses/LICENSE-2.0

Unless required by applicable law or agreed to in writing, software
distributed under the License is distributed on an "AS IS" BASIS,
WITHOUT WARRANTIES OR CONDITIONS OF ANY KIND, either express or implied.
See the License for the specific language governing permissions and
limitations under the License.
*/

package com.celzero.bravedns.adapter

import android.content.Context
import android.view.LayoutInflater
import android.view.View
import android.view.ViewGroup
import androidx.fragment.app.FragmentActivity
import androidx.paging.PagedListAdapter
import androidx.recyclerview.widget.DiffUtil
import androidx.recyclerview.widget.RecyclerView
import com.celzero.bravedns.database.DNSLogs
import com.celzero.bravedns.databinding.TransactionRowBinding
import com.celzero.bravedns.ui.DNSBlockListBottomSheetFragment
import com.celzero.bravedns.util.Constants
import java.text.SimpleDateFormat
import java.util.*


class DNSQueryAdapter(val context: Context) : PagedListAdapter<DNSLogs, DNSQueryAdapter.TransactionViewHolder>(DIFF_CALLBACK) {

<<<<<<< HEAD

    // private val transactions: MutableList<DNSQueryAdapter.TransactionView> = mutableListOf()

=======
>>>>>>> 7c75ea5a
    companion object {
        const val TYPE_TRANSACTION: Int = 1
        private val DIFF_CALLBACK = object : DiffUtil.ItemCallback<DNSLogs>() {

            override fun areItemsTheSame(oldConnection: DNSLogs, newConnection: DNSLogs) = oldConnection.id == newConnection.id

            override fun areContentsTheSame(oldConnection: DNSLogs, newConnection: DNSLogs) = oldConnection == newConnection
        }
    }

    override fun onBindViewHolder(holder: TransactionViewHolder, position: Int) {
        val transaction: DNSLogs = getItem(position) ?: return
        holder.update(transaction, position)
    }

    override fun getItemViewType(position: Int): Int {
        return TYPE_TRANSACTION
    }

    override fun onCreateViewHolder(parent: ViewGroup, viewType: Int): TransactionViewHolder {
<<<<<<< HEAD
        return /*if (viewType == TYPE_CONTROLS) {
               //TODO Commented this piece of code for the control view for the type Controls. Check that and modify based on it.
            val v: View = activity.getControlView(parent)
            QueryAdapter.ControlViewHolder(v)
        } else */if (viewType == TYPE_TRANSACTION) {
            val itemBinding = TransactionRowBinding.inflate(LayoutInflater.from(parent.context), parent, false)

            // Workaround for lack of vector drawable background support in pre-Lollipop Android.
            //val expand = v.findViewById<View>(R.id.expand)
            // getDrawable automatically rasterizes vector drawables as needed on pre-Lollipop Android.
            // See https://stackoverflow.com/questions/29041027/android-getresources-getdrawable-deprecated-api-22
            //val expander = ContextCompat.getDrawable(activity, R.drawable.expander)
            /*if (Build.VERSION.SDK_INT >= Build.VERSION_CODES.JELLY_BEAN) {
                // Only available in API 16+.
                expand.background = expander
            } else {
                // Deprecated starting in API 16.
                expand.setBackgroundDrawable(expander)
            }*/
            TransactionViewHolder(itemBinding)
=======
        return if (viewType == TYPE_TRANSACTION) {
            val v: View = LayoutInflater.from(parent.context).inflate(
                R.layout.transaction_row,
                parent, false
            )
            TransactionViewHolder(v)
>>>>>>> 7c75ea5a
        } else {
            throw AssertionError(String.format(Locale.ROOT, "Unknown viewType %d", viewType))
        }
    }


<<<<<<< HEAD
    inner class TransactionViewHolder(private val b: TransactionRowBinding) : RecyclerView.ViewHolder(b.root) {
=======
    inner class TransactionViewHolder(itemView: View) : RecyclerView.ViewHolder(itemView) {
        // Overall view
        private var rowView: View? = null

        // Contents of the condensed view
        private var timeView: TextView? = null
        private var flagView: TextView? = null
>>>>>>> 7c75ea5a

        fun update(transaction: DNSLogs, position: Int) {
            // This function can be run up to a dozen times while blocking rendering, so it needs to be
            // as brief as possible.
<<<<<<< HEAD
            //this.transaction = transaction
            b.responseTime.text = convertLongToTime(transaction.time)
            b.flag.text = transaction.flag
            //fqdnView!!.text = Utilities.getETldPlus1(transaction.fqdn!!)
            b.fqdn.text = transaction.queryStr
            b.latencyVal.text = transaction.latency.toString() + "ms"

            if (transaction.isBlocked) {
                b.queryLogIndicator.visibility = View.VISIBLE
            } else {
                b.queryLogIndicator.visibility = View.INVISIBLE
            }
            b.root.setOnClickListener {
                //if (!transaction.blockList.isNullOrEmpty()) {
                b.root.isEnabled = false
                openBottomSheet(transaction)
                b.root.isEnabled = true
                //}
=======
            if(transaction != null) {
                timeView!!.text = convertLongToTime(transaction.time)
                flagView!!.text = transaction.flag
                fqdnView!!.text = transaction.queryStr
                latencyView!!.text = context.getString(R.string.dns_query_latency, transaction.latency.toString())

                if (transaction.isBlocked) {
                    queryIndicator!!.visibility = View.VISIBLE
                } else {
                    queryIndicator!!.visibility = View.INVISIBLE
                }
                rowView?.setOnClickListener {
                    rowView?.isEnabled = false
                    openBottomSheet(transaction)
                    rowView?.isEnabled = true
                }
>>>>>>> 7c75ea5a
            }

        }
    }

    fun openBottomSheet(transaction: DNSLogs) {
        val bottomSheetFragment = DNSBlockListBottomSheetFragment(context, transaction)
        val frag = context as FragmentActivity
        bottomSheetFragment.show(frag.supportFragmentManager, bottomSheetFragment.tag)
    }

    fun convertLongToTime(time: Long): String {
        val date = Date(time)
        val format = SimpleDateFormat(Constants.DATE_FORMAT_PATTERN)
        return format.format(date)
    }
}<|MERGE_RESOLUTION|>--- conflicted
+++ resolved
@@ -34,12 +34,6 @@
 
 class DNSQueryAdapter(val context: Context) : PagedListAdapter<DNSLogs, DNSQueryAdapter.TransactionViewHolder>(DIFF_CALLBACK) {
 
-<<<<<<< HEAD
-
-    // private val transactions: MutableList<DNSQueryAdapter.TransactionView> = mutableListOf()
-
-=======
->>>>>>> 7c75ea5a
     companion object {
         const val TYPE_TRANSACTION: Int = 1
         private val DIFF_CALLBACK = object : DiffUtil.ItemCallback<DNSLogs>() {
@@ -60,57 +54,25 @@
     }
 
     override fun onCreateViewHolder(parent: ViewGroup, viewType: Int): TransactionViewHolder {
-<<<<<<< HEAD
-        return /*if (viewType == TYPE_CONTROLS) {
-               //TODO Commented this piece of code for the control view for the type Controls. Check that and modify based on it.
-            val v: View = activity.getControlView(parent)
-            QueryAdapter.ControlViewHolder(v)
-        } else */if (viewType == TYPE_TRANSACTION) {
-            val itemBinding = TransactionRowBinding.inflate(LayoutInflater.from(parent.context), parent, false)
 
-            // Workaround for lack of vector drawable background support in pre-Lollipop Android.
-            //val expand = v.findViewById<View>(R.id.expand)
-            // getDrawable automatically rasterizes vector drawables as needed on pre-Lollipop Android.
-            // See https://stackoverflow.com/questions/29041027/android-getresources-getdrawable-deprecated-api-22
-            //val expander = ContextCompat.getDrawable(activity, R.drawable.expander)
-            /*if (Build.VERSION.SDK_INT >= Build.VERSION_CODES.JELLY_BEAN) {
-                // Only available in API 16+.
-                expand.background = expander
-            } else {
-                // Deprecated starting in API 16.
-                expand.setBackgroundDrawable(expander)
-            }*/
-            TransactionViewHolder(itemBinding)
-=======
         return if (viewType == TYPE_TRANSACTION) {
             val v: View = LayoutInflater.from(parent.context).inflate(
                 R.layout.transaction_row,
                 parent, false
             )
             TransactionViewHolder(v)
->>>>>>> 7c75ea5a
         } else {
             throw AssertionError(String.format(Locale.ROOT, "Unknown viewType %d", viewType))
         }
     }
 
 
-<<<<<<< HEAD
     inner class TransactionViewHolder(private val b: TransactionRowBinding) : RecyclerView.ViewHolder(b.root) {
-=======
-    inner class TransactionViewHolder(itemView: View) : RecyclerView.ViewHolder(itemView) {
-        // Overall view
-        private var rowView: View? = null
-
-        // Contents of the condensed view
-        private var timeView: TextView? = null
-        private var flagView: TextView? = null
->>>>>>> 7c75ea5a
 
         fun update(transaction: DNSLogs, position: Int) {
             // This function can be run up to a dozen times while blocking rendering, so it needs to be
             // as brief as possible.
-<<<<<<< HEAD
+          if(transaction != null) {
             //this.transaction = transaction
             b.responseTime.text = convertLongToTime(transaction.time)
             b.flag.text = transaction.flag
@@ -129,24 +91,7 @@
                 openBottomSheet(transaction)
                 b.root.isEnabled = true
                 //}
-=======
-            if(transaction != null) {
-                timeView!!.text = convertLongToTime(transaction.time)
-                flagView!!.text = transaction.flag
-                fqdnView!!.text = transaction.queryStr
-                latencyView!!.text = context.getString(R.string.dns_query_latency, transaction.latency.toString())
 
-                if (transaction.isBlocked) {
-                    queryIndicator!!.visibility = View.VISIBLE
-                } else {
-                    queryIndicator!!.visibility = View.INVISIBLE
-                }
-                rowView?.setOnClickListener {
-                    rowView?.isEnabled = false
-                    openBottomSheet(transaction)
-                    rowView?.isEnabled = true
-                }
->>>>>>> 7c75ea5a
             }
 
         }
