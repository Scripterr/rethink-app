/*
 * Copyright 2020 RethinkDNS and its authors
 *
 * Licensed under the Apache License, Version 2.0 (the "License");
 * you may not use this file except in compliance with the License.
 * You may obtain a copy of the License at
 *
 * https://www.apache.org/licenses/LICENSE-2.0
 *
 * Unless required by applicable law or agreed to in writing, software
 * distributed under the License is distributed on an "AS IS" BASIS,
 * WITHOUT WARRANTIES OR CONDITIONS OF ANY KIND, either express or implied.
 * See the License for the specific language governing permissions and
 * limitations under the License.
 */
package com.celzero.bravedns.ui

import android.app.Activity
import android.content.*
import android.content.res.TypedArray
import android.net.ConnectivityManager
import android.net.LinkProperties
import android.net.NetworkCapabilities
import android.net.VpnService
import android.os.Build.VERSION
import android.os.Build.VERSION_CODES
import android.os.Bundle
import android.os.CountDownTimer
import android.text.Html
import android.text.TextUtils
import android.text.format.DateUtils
import android.text.format.DateUtils.FORMAT_ABBREV_RELATIVE
import android.text.format.DateUtils.MINUTE_IN_MILLIS
import android.util.Log
import android.util.TypedValue
import android.view.View
import android.widget.Toast
import androidx.appcompat.app.AlertDialog
import androidx.fragment.app.Fragment
import androidx.fragment.app.FragmentActivity
import androidx.localbroadcastmanager.content.LocalBroadcastManager
import by.kirich1409.viewbindingdelegate.viewBinding
import com.celzero.bravedns.R
import com.celzero.bravedns.database.AppInfoRepository
<<<<<<< HEAD
import com.celzero.bravedns.database.CategoryInfoRepository
import com.celzero.bravedns.databinding.DialogInfoCustomLayoutBinding
import com.celzero.bravedns.databinding.DialogSetCustomUrlBinding
=======
import com.celzero.bravedns.database.DoHEndpoint
>>>>>>> 7c75ea5a
import com.celzero.bravedns.databinding.FragmentHomeScreenBinding
import com.celzero.bravedns.service.*
import com.celzero.bravedns.ui.HomeScreenActivity.GlobalVariable.DEBUG
import com.celzero.bravedns.ui.HomeScreenActivity.GlobalVariable.appMode
import com.celzero.bravedns.ui.HomeScreenActivity.GlobalVariable.appStartTime
import com.celzero.bravedns.ui.HomeScreenActivity.GlobalVariable.blockedCount
import com.celzero.bravedns.ui.HomeScreenActivity.GlobalVariable.braveMode
import com.celzero.bravedns.ui.HomeScreenActivity.GlobalVariable.braveModeToggler
import com.celzero.bravedns.ui.HomeScreenActivity.GlobalVariable.connectedDNS
import com.celzero.bravedns.ui.HomeScreenActivity.GlobalVariable.lifeTimeQueries
import com.celzero.bravedns.ui.HomeScreenActivity.GlobalVariable.median50
import com.celzero.bravedns.util.Constants
import com.celzero.bravedns.util.Constants.Companion.LOG_TAG
import com.celzero.bravedns.util.Utilities
import com.facebook.shimmer.Shimmer
import org.koin.android.ext.android.inject
import settings.Settings
import java.net.NetworkInterface
import java.net.SocketException
import java.util.*


class HomeScreenFragment : Fragment(R.layout.fragment_home_screen) {
    private val b by viewBinding(FragmentHomeScreenBinding::bind)

    private val appInfoRepository by inject<AppInfoRepository>()
    private val persistentState by inject<PersistentState>()

    companion object {
        //private
        private var REQUEST_CODE_PREPARE_VPN: Int = 100
        const val DNS_MODE = 0
        const val FIREWALL_MODE = 1
        const val DNS_FIREWALL_MODE = 2
    }

    override fun onViewCreated(view: View, savedInstanceState: Bundle?) {
        super.onViewCreated(view, savedInstanceState)
        syncDnsStatus()
        initializeValues()
        initializeClickListeners()
        //updateTime()
        updateUptime()
        registerForBroadCastReceivers()
    }

    /*
        Registering the broadcast receiver for the DNS State and the DNS results returned
     */
    private fun registerForBroadCastReceivers() {
        // Register broadcast receiver
        val intentFilter = IntentFilter(InternalNames.DNS_STATUS.name)
        LocalBroadcastManager.getInstance(requireContext()).registerReceiver(messageReceiver, intentFilter)
    }


    /*
        Assign initial values to the view and variables.
     */
    private fun initializeValues() {

        braveMode = persistentState.getBraveMode()

        modifyBraveMode(braveMode)

        lifeTimeQueries = persistentState.getNumOfReq()

        blockedCount.postValue(persistentState.numberOfBlockedRequests)
        connectedDNS.postValue(persistentState.getConnectedDNS())
    }

    private fun initializeClickListeners() {

        b.fhsCardFirewallLl.setOnClickListener{
            startFirewallLogsActivity()
        }

        b.fhsCardDnsLl.setOnClickListener{
            startDNSLogsActivity()
        }

        b.fhsCardDnsConfigure.setOnClickListener{
            startDNSActivity()
        }

        b.fhsCardDnsConfigureLl.setOnClickListener {
            startDNSActivity()
        }

        b.fhsCardFirewallConfigure.setOnClickListener{
            startFirewallActivity()
        }

        b.fhsCardFirewallConfigureLl.setOnClickListener{
            startFirewallActivity()
        }

        /**
         * TODO Replace the handlers with the timer.
         */
        b.homeFragmentBottomSheetIcon.setOnClickListener {
            b.homeFragmentBottomSheetIcon.isEnabled = false
            openBottomSheet()
            object : CountDownTimer(100, 500) {
                override fun onTick(millisUntilFinished: Long) {
                }

                override fun onFinish() {
                    b.homeFragmentBottomSheetIcon.isEnabled = true
                }
            }.start()
        }

        // Connect/Disconnect button ==> TODO : Change the label to Start and Stop
        b.fhsDnsOnOffBtn.setOnClickListener {
            handleStartBtnClickEvent()
            object : CountDownTimer(100, 500) {
                override fun onTick(millisUntilFinished: Long) {
                }

                override fun onFinish() {
                    b.homeFragmentBottomSheetIcon.isEnabled = true
                }
            }.start()
        }


        braveModeToggler.observe(viewLifecycleOwner, {
            if (persistentState.vpnEnabled) {
                updateDNSCardView()
                updateFirewallCardView()
            } else {
                b.fhsCardFirewallApps.text = getString(R.string.firewall_card_text_inactive)
                b.fhsCardFirewallStatus.text = getString(R.string.firewall_card_status_inactive)
                b.fhsCardDnsLatency.text = getString(R.string.dns_card_latency_inactive)
                b.fhsCardDnsConnectedDns.text = getString(R.string.dns_card_connected_status_failure)
                b.fhsCardDnsConfigure.alpha = 0.5F
                b.fhsCardFirewallConfigure.alpha = 0.5F
                b.fhsCardDnsConfigure.setTextColor(fetchTextColor(R.color.textColorMain))
                b.fhsCardFirewallConfigure.setTextColor(fetchTextColor(R.color.textColorMain))
            }
        })
    }

    private fun updateDNSCardView(){
       if (braveMode == FIREWALL_MODE) {
           b.fhsCardDnsLatency.text = getString(R.string.dns_card_latency_inactive)
           b.fhsCardDnsConnectedDns.text = getString(R.string.dns_card_connected_status_failure)
           b.fhsCardDnsConfigure.setTextColor(fetchTextColor(R.color.textColorMain))
           b.fhsCardDnsConfigure.alpha = 0.5F
           unregisterObserversForDNS()
        } else {
           b.fhsCardDnsConfigure.alpha = 1F
           b.fhsCardDnsConfigure.setTextColor(fetchTextColor(R.color.secondaryText))
           registerObserversForDNS()
        }
    }

    /**
     * The observers are for the DNS cards, when the mode is set to DNS/DNS+Firewall.
     * The observers are register to update the UI in the home screen
     */
    private fun registerObserversForDNS(){
        median50.observe(viewLifecycleOwner, {
            b.fhsCardDnsLatency.text = getString(R.string.dns_card_latency_active, median50.value.toString())
        })

        connectedDNS.observe(viewLifecycleOwner, {
            b.fhsCardDnsConnectedDns.text = it
        })
    }

    /**
       * Unregister all the DNS related observers which updates the dns card.
       */
      private fun unregisterObserversForDNS(){
          median50.removeObservers(viewLifecycleOwner)
          connectedDNS.removeObservers(viewLifecycleOwner)
      }

    /**
     * The observers for the firewall card in the home screen, will be calling this method
     * when the VPN is active and the mode is set to either Firewall or DNS+Firewall.
     */
    private fun    registerObserversForFirewall(){
        appInfoRepository.getAllAppDetailsForLiveData().observe(viewLifecycleOwner, {
            val blockedList = it.filter { a -> !a.isInternetAllowed }
            val whiteListApps = it.filter { a -> a.whiteListUniv1 }
            val excludedList = it.filter { a -> a.isExcluded }
            b.fhsCardFirewallStatus.text = getString(R.string.firewall_card_status_active, blockedList.size.toString())
            b.fhsCardFirewallApps.text = Html.fromHtml(getString(R.string.firewall_card_text_active, whiteListApps.size.toString(), excludedList.size.toString()))
        })
    }

    /**
     * Unregister all the firewall related observers for the Home screen card.
     */
    private fun unregisterObserversForFirewall(){
        appInfoRepository.getAllAppDetailsForLiveData().removeObservers(viewLifecycleOwner)
    }

    private fun updateFirewallCardView(){
        if (braveMode == DNS_MODE) {
            b.fhsCardFirewallApps.text = getString(R.string.firewall_card_text_inactive)
            b.fhsCardFirewallStatus.text = getString(R.string.firewall_card_status_inactive)
            b.fhsCardFirewallConfigure.alpha = 0.5F
            b.fhsCardFirewallConfigure.setTextColor(fetchTextColor(R.color.textColorMain))
            unregisterObserversForFirewall()
        } else {
            b.fhsCardFirewallConfigure.alpha = 1F
            b.fhsCardFirewallConfigure.setTextColor(fetchTextColor(R.color.secondaryText))
            registerObserversForFirewall()
        }
    }

    private fun handleStartBtnClickEvent() {
        b.fhsDnsOnOffBtn.isEnabled = false
        //TODO : check for the service already running
        val status = persistentState.vpnEnabled
        if (!checkForPrivateDNSandAlwaysON()) {
            if (status) {
                appStartTime = System.currentTimeMillis()
                b.fhsDnsOnOffBtn.text = getString(R.string.hsf_start_btn_state)
                //Shimmer
                shimmerForStop()
                b.fhsCardDnsConfigure.alpha = 0.5F
                b.fhsCardFirewallConfigure.alpha = 0.5F
                b.fhsCardDnsConfigure.setTextColor(fetchTextColor(R.color.textColorMain))
                b.fhsCardFirewallConfigure.setTextColor(fetchTextColor(R.color.textColorMain))
                braveModeToggler.postValue(braveMode)
                b.fhsAppConnectedDesc.text = getString(R.string.dns_explanation_disconnected)
                stopDnsVpnService()
            } else {
                b.fhsCardDnsConfigure.alpha = 1F
                b.fhsCardFirewallConfigure.alpha = 1F
                b.fhsCardDnsConfigure.setTextColor(fetchTextColor(R.color.secondaryText))
                b.fhsCardFirewallConfigure.setTextColor(fetchTextColor(R.color.secondaryText))
                appStartTime = System.currentTimeMillis()
                if (DEBUG) Log.d(LOG_TAG, "VPN service start initiated with time $appStartTime")
                if (VpnController.getInstance()?.getBraveVpnService() != null) {
                    VpnController.getInstance()?.stop(requireContext())
                    if (DEBUG) Log.d(LOG_TAG, "VPN service start initiated but the brave service is already running - so stop called")
                } else {
                    if (DEBUG) Log.d(LOG_TAG, "VPN service start initiated")
                }
                prepareAndStartDnsVpn()
            }
        } else if (status) {
            Utilities.showToastInMidLayout(requireContext(), getString(R.string.always_on_rethink_enabled), Toast.LENGTH_SHORT)
        }
        object : CountDownTimer(100, 500) {
            override fun onTick(millisUntilFinished: Long) {
            }

            override fun onFinish() {
                b.fhsDnsOnOffBtn.isEnabled = true
            }
        }.start()
    }

    private fun openBottomSheet() {
        val textConnectionDetails = b.fhsAppConnectedDesc.text.toString()
        val bottomSheetFragment = HomeScreenSettingBottomSheet(textConnectionDetails)
        val frag = context as FragmentActivity
        bottomSheetFragment.show(frag.supportFragmentManager, bottomSheetFragment.tag)
    }


    // FIXME: 19-11-2020 - Check the below code for all the edge cases.
    private fun checkForPrivateDNSandAlwaysON(): Boolean {
        val stats = persistentState.vpnEnabled
        val alwaysOn = android.provider.Settings.Secure.getString(context?.contentResolver, "always_on_vpn_app")
        if (!TextUtils.isEmpty(alwaysOn)) {
            if (context?.packageName == alwaysOn) {
                val status = VpnController.getInstance()!!.getState(requireContext())
                if (status?.connectionState == null) {
                    return false
                }
                if (DEBUG) Log.i(LOG_TAG, "Status: $stats , alwaysOn: $alwaysOn - lockdown")
            } else if (!stats) {
                if (DEBUG) Log.i(LOG_TAG, "Status: $stats , alwaysOn: $alwaysOn - stats value")
                showDialogForAlwaysOn()
            }
            return true
        }
        if (DEBUG) Log.i(LOG_TAG, "Status: $stats , alwaysOn: $alwaysOn")
        if (getPrivateDnsMode() == PrivateDnsMode.STRICT) {
            Utilities.showToastInMidLayout(requireContext(), resources.getText(R.string.private_dns_toast).toString(), Toast.LENGTH_SHORT)
        }
        return false
    }

    private fun showDialogForAlwaysOn() {
        val builder = AlertDialog.Builder(requireContext())
        //set title for alert dialog
        builder.setTitle(R.string.always_on_dialog_heading)
        //set message for alert dialog
        builder.setMessage(R.string.always_on_dialog)
        builder.setCancelable(true)
        //performing positive action
        builder.setPositiveButton(R.string.always_on_dialog_positive_btn) { _, _ ->
            val intent = Intent(Constants.VPN_INTENT)
            intent.flags = Intent.FLAG_ACTIVITY_NEW_TASK
            startActivity(intent)
        }

        builder.setNegativeButton(R.string.always_on_dialog_negative_btn) { _, _ ->
        }

        // Create the AlertDialog
        val alertDialog: AlertDialog = builder.create()
        // Set other dialog properties
        alertDialog.setCancelable(false)
        alertDialog.show()

    }

    override fun onResume() {
        super.onResume()
        syncDnsStatus()
        updateUptime()
        if (persistentState.vpnEnabled) {
            //Shimmer
            shimmerForStart()
        } else {
            //Shimmer
            shimmerForStop()
        }
        braveModeToggler.postValue(braveMode)
        val dnsType = appMode?.getDNSType()

        if (dnsType == 1) {
            var dohDetail: DoHEndpoint? = null
            try {
                dohDetail = appMode?.getDOHDetails()
                persistentState.setConnectedDNS(dohDetail?.dohName!!)
            } catch (e: Exception) {
                return
            }
        } else if (dnsType == 2) {
            val cryptDetails = appMode?.getDNSCryptServerCount()
            persistentState.setConnectedDNS("DNSCrypt: $cryptDetails resolvers")
        }
    }

    private fun startFirewallLogsActivity(){
        val status: VpnState? = VpnController.getInstance()!!.getState(requireContext())
        if (DEBUG) Log.d(LOG_TAG, "Status : ${status?.on!!} , BraveMode: $braveMode")
        if (status?.on!!) {
            if (braveMode == DNS_FIREWALL_MODE || braveMode == FIREWALL_MODE) {
                val intent = Intent(requireContext(), FirewallActivity::class.java)
                intent.flags = Intent.FLAG_ACTIVITY_SINGLE_TOP
                intent.putExtra(Constants.SCREEN_TO_LOAD, 0)
                startActivity(intent)
            } else {
                //when the Firewall is not enabled, but the VPN is active. show the bottom sheet to select the mode
                openBottomSheet()
                Utilities.showToastInMidLayout(requireContext(), resources.getText(R.string.brave_dns_connect_mode_change_firewall).toString().capitalize(Locale.ROOT), Toast.LENGTH_SHORT)
            }
        } else {
            //when the Firewall is not enabled and VPN is not active. show the dialog to start VPN
            showDialogToStart()
            //Utilities.showToastInMidLayout(requireContext(), resources.getText(R.string.brave_dns_connect_mode_change_firewall).toString().capitalize(Locale.ROOT), Toast.LENGTH_SHORT)
        }
    }

    private fun startDNSLogsActivity(){
        val status: VpnState? = VpnController.getInstance()!!.getState(context)
        if ((status?.on!!)) {
            if (braveMode == DNS_FIREWALL_MODE || braveMode == DNS_MODE && (getPrivateDnsMode() != PrivateDnsMode.STRICT)) {
                val intent = Intent(requireContext(), DNSDetailActivity::class.java)
                intent.flags = Intent.FLAG_ACTIVITY_SINGLE_TOP
                intent.putExtra(Constants.SCREEN_TO_LOAD, 0)
                startActivity(intent)
            } else {
                if (getPrivateDnsMode() == PrivateDnsMode.STRICT) {
                    Utilities.showToastInMidLayout(requireContext(), resources.getText(R.string.private_dns_toast).toString().capitalize(Locale.ROOT), Toast.LENGTH_SHORT)
                }
                //when the DNS is not enabled, but the VPN is active. show the bottom sheet to select the mode
                openBottomSheet()
                Utilities.showToastInMidLayout(requireContext(), resources.getText(R.string.brave_dns_connect_mode_change_dns).toString().capitalize(Locale.ROOT), Toast.LENGTH_SHORT)
            }
        } else {
            //when the DNS is not enabled and VPN is not active. show the dialog to start VPN
            showDialogToStart()
            //Utilities.showToastInMidLayout(requireContext(), resources.getText(R.string.brave_dns_connect_mode_change_dns).toString().capitalize(Locale.ROOT), Toast.LENGTH_SHORT)
        }
    }

    /**
     * Start the Firewall activity
     */
    private fun startFirewallActivity() {
        val status: VpnState? = VpnController.getInstance()!!.getState(requireContext())
        if (DEBUG) Log.d(LOG_TAG, "Status : ${status?.on!!} , BraveMode: $braveMode")
        if (status?.on!!) {
            if (braveMode == DNS_FIREWALL_MODE || braveMode == FIREWALL_MODE) {
                val intent = Intent(requireContext(), FirewallActivity::class.java)
                intent.flags = Intent.FLAG_ACTIVITY_SINGLE_TOP
                intent.putExtra(Constants.SCREEN_TO_LOAD, 2)
                startActivity(intent)
            } else {
                //when the Firewall is not enabled, but the VPN is active. show the bottom sheet to select the mode
                openBottomSheet()
                Utilities.showToastInMidLayout(requireContext(), resources.getText(R.string.brave_dns_connect_mode_change_firewall).toString().capitalize(Locale.ROOT), Toast.LENGTH_SHORT)
            }
        } else {
            //when the Firewall is not enabled and VPN is not active. show the dialog to start VPN
            showDialogToStart()
            //Utilities.showToastInMidLayout(requireContext(), resources.getText(R.string.brave_dns_connect_mode_change_firewall).toString().capitalize(Locale.ROOT), Toast.LENGTH_SHORT)
        }
    }

    private fun startDNSActivity() {
        val status: VpnState? = VpnController.getInstance()!!.getState(context)
        if ((status?.on!!)) {
            if (braveMode == DNS_FIREWALL_MODE || braveMode == DNS_MODE && (getPrivateDnsMode() != PrivateDnsMode.STRICT)) {
                val intent = Intent(requireContext(), DNSDetailActivity::class.java)
                intent.flags = Intent.FLAG_ACTIVITY_SINGLE_TOP
                intent.putExtra(Constants.SCREEN_TO_LOAD, 1)
                startActivity(intent)
            } else {
                if (getPrivateDnsMode() == PrivateDnsMode.STRICT) {
                    Utilities.showToastInMidLayout(requireContext(), resources.getText(R.string.private_dns_toast).toString().capitalize(Locale.ROOT), Toast.LENGTH_SHORT)
                }
                //when the DNS is not enabled, but the VPN is active. show the bottom sheet to select the mode
                openBottomSheet()
                Utilities.showToastInMidLayout(requireContext(), resources.getText(R.string.brave_dns_connect_mode_change_dns).toString().capitalize(Locale.ROOT), Toast.LENGTH_SHORT)
            }
        } else {
            //when the DNS is not enabled and VPN is not active. show the dialog to start VPN
            showDialogToStart()
            //Utilities.showToastInMidLayout(requireContext(), resources.getText(R.string.brave_dns_connect_mode_change_dns).toString().capitalize(Locale.ROOT), Toast.LENGTH_SHORT)
        }
    }

    private fun getModeText() : String{
        if(braveMode == DNS_MODE){
            return getString(R.string.app_mode_dns)
        }else if(braveMode == FIREWALL_MODE){
            return getString(R.string.app_mode_firewall)
        }else{
            return getString(R.string.app_mode_dns_firewall)
        }
    }

    private fun showDialogToStart(){
        val builder = AlertDialog.Builder(requireContext())
        //set title for alert dialog
        builder.setTitle(getString(R.string.hsf_start_dialog_header, getModeText()))
        //set message for alert dialog
        builder.setMessage(getString(R.string.hsf_start_dialog_message))
        builder.setCancelable(true)
        //performing positive action
        builder.setPositiveButton(R.string.hsf_start_dialog_positive) { _, _ ->
            handleStartBtnClickEvent()
            //Check for the VPN is first time, if so don't show the bottom sheet.
            var prepareVpnIntent: Intent? = null
            prepareVpnIntent = try {
                VpnService.prepare(context)
            } catch (e: NullPointerException) {
               Log.w(LOG_TAG,"Prepare VPN Exception - ${e.message}")
               null
            }
            //If the VPN.prepare is not null, then the first time VPN dialog is shown.
            if (prepareVpnIntent == null) {
                openBottomSheet()
                Utilities.showToastInMidLayout(requireContext(), resources.getText(R.string.brave_dns_connect_mode_change_dns).toString().capitalize(Locale.ROOT), Toast.LENGTH_SHORT)
            }
        }

        builder.setNegativeButton(R.string.hsf_start_dialog_negative) { dialog, _ ->
            dialog.dismiss()
        }
        // Create the AlertDialog
        val alertDialog: AlertDialog = builder.create()
        // Set other dialog properties
        alertDialog.setCancelable(false)
        alertDialog.show()
    }


    //TODO -- Modify the logic for the below.
    private fun modifyBraveMode(position: Int) {
        var firewallMode = -1L
        if (position == 0) {
            firewallMode = Settings.BlockModeNone
            braveMode = DNS_MODE
        } else if (position == 1) {
            firewallMode = if (VERSION.SDK_INT >= VERSION_CODES.M && VERSION.SDK_INT < VERSION_CODES.Q) Settings.BlockModeFilterProc
            else Settings.BlockModeFilter
            braveMode = FIREWALL_MODE
        } else if (position == 2) {
            firewallMode = if (VERSION.SDK_INT >= VERSION_CODES.M && VERSION.SDK_INT < VERSION_CODES.Q) Settings.BlockModeFilterProc
            else Settings.BlockModeFilter
            braveMode = DNS_FIREWALL_MODE
        }

        if(DEBUG) Log.d(LOG_TAG, "Firewall mode : $firewallMode, braveMode: $braveMode, SDK_Version: ${VERSION.SDK_INT}")

        appMode?.setFirewallMode(firewallMode)

        if (braveMode == FIREWALL_MODE) {
            appMode?.setDNSMode(Settings.DNSModeNone)
        } else {
            appMode?.setDNSMode(-1)
        }

        persistentState.setBraveMode(braveMode)

        if (VpnController.getInstance()!!.getState(requireContext())!!.activationRequested) {
            when (braveMode) {
                0 -> {
                    b.fhsAppConnectedDesc.text = getString(R.string.dns_explanation_dns_connected)
                }
                1 -> {
                    b.fhsAppConnectedDesc.text = getString(R.string.dns_explanation_firewall_connected)
                }
                else -> {
                    b.fhsAppConnectedDesc.text = getString(R.string.dns_explanation_connected)
                }
            }
        }
<<<<<<< HEAD

        b.fhsBraveModeSpinner.isEnabled = true
    }

    /**
     * Show the Info dialog for various modes in Brave
     */
    private fun showDialogForBraveModeInfo() {
        val dialog = Dialog(requireContext())
        dialog.requestWindowFeature(Window.FEATURE_NO_TITLE)
        dialog.setTitle("BraveDNS Modes")
        dialog.setCanceledOnTouchOutside(true)
        val dialogBinding = DialogInfoCustomLayoutBinding.inflate(layoutInflater)
        dialog.setContentView(dialogBinding.root)
        val okBtn = dialogBinding.infoDialogCancelImg
        okBtn.setOnClickListener {
            dialog.dismiss()
        }
        dialog.show()
    }

    // TODO : The data has been hardcoded need to modify
    @SuppressLint("ResourceType") private fun getAllModes(): ArrayList<BraveMode> {
        val braveNames = resources.getStringArray(R.array.brave_dns_mode_names)
        val icons = resources.obtainTypedArray(R.array.brave_dns_mode_icons)
        val braveList = ArrayList<BraveMode>(3)
        var braveModes = BraveMode(icons.getResourceId(0, -1), 0, braveNames[0])
        braveList.add(braveModes)
        braveModes = BraveMode(icons.getResourceId(1, -1), 1, braveNames[1])
        braveList.add(braveModes)
        braveModes = BraveMode(icons.getResourceId(2, -1), 2, braveNames[2])
        braveList.add(braveModes)
        icons.recycle()
        return braveList
=======
>>>>>>> 7c75ea5a
    }


    private val messageReceiver: BroadcastReceiver = object : BroadcastReceiver() {
        override fun onReceive(context: Context, intent: Intent) {
            if (InternalNames.DNS_STATUS.name == intent.action) {
                syncDnsStatus()
            }
        }
    }

    override fun onDestroy() {
        LocalBroadcastManager.getInstance(requireContext()).unregisterReceiver(messageReceiver)
        super.onDestroy()
    }

    private fun updateUptime() {
        val upTime = DateUtils.getRelativeTimeSpanString(appStartTime, System.currentTimeMillis(), MINUTE_IN_MILLIS, FORMAT_ABBREV_RELATIVE)
        b.fhsAppUptime.text = getString(R.string.hsf_uptime, upTime)
    }

    private fun prepareAndStartDnsVpn() {
        if (hasVpnService()) {
            if (prepareVpnService()) {
                b.fhsDnsOnOffBtn.text = getString(R.string.hsf_stop_btn_state)
                b.fhsDnsOnOffBtn.setBackgroundResource(R.drawable.rounded_corners_button_accent)
                //Shimmer
                shimmerForStart()
                startDnsVpnService()
                braveModeToggler.postValue(braveMode)
                if(DEBUG) Log.d(LOG_TAG, "VPN service start initiated - startDnsVpnService()")
            }
        } else {
            Log.e("BraveVPN", "Device does not support system-wide VPN mode.")
        }
    }
    //Shimmer
    private fun shimmerForStart() {
       /* val builder = Shimmer.AlphaHighlightBuilder()
        builder.setDuration(10000)
        builder.setBaseAlpha(0.85f)
        builder.setDropoff(1f)
        builder.setHighlightAlpha(0.35f)
        //TODO  - Changes
        b.shimmerViewContainer1.setShimmer(builder.build())*/
        if(DEBUG) Log.d(LOG_TAG, "Shimmer stop executed")
        b.shimmerViewContainer1.stopShimmer()
    }

    private fun shimmerForStop() {
        val builder = Shimmer.AlphaHighlightBuilder()
        builder.setDuration(2000)
        builder.setBaseAlpha(0.85f)
        builder.setDropoff(1f)
        builder.setHighlightAlpha(0.35f)
        b.shimmerViewContainer1.setShimmer(builder.build())
        if(DEBUG) Log.d(LOG_TAG, "Shimmer Start executed")
        b.shimmerViewContainer1.startShimmer()
    }

    private fun stopDnsVpnService() {
        VpnController.getInstance()!!.stop(context)
    }

    private fun startDnsVpnService() {
        VpnController.getInstance()?.start(requireContext())
        if (braveMode == 0) {
            b.fhsAppConnectedDesc.text = getString(R.string.dns_explanation_dns_connected)
        } else if (braveMode == 1) {
            b.fhsAppConnectedDesc.text = getString(R.string.dns_explanation_firewall_connected)
        } else {
            b.fhsAppConnectedDesc.text = getString(R.string.dns_explanation_connected)
        }
    }

    // Returns whether the device supports the tunnel VPN service.
    private fun hasVpnService(): Boolean {
        return VERSION.SDK_INT >= VERSION_CODES.ICE_CREAM_SANDWICH
    }

    @Throws(ActivityNotFoundException::class)
    private fun prepareVpnService(): Boolean {
        var prepareVpnIntent: Intent? = null
        prepareVpnIntent = try {
            VpnService.prepare(context)
        } catch (e: NullPointerException) {
            // This exception is not mentioned in the documentation, but it has been encountered by Intra
            // users and also by other developers, e.g. https://stackoverflow.com/questions/45470113.
            Log.e("BraveVPN", "Device does not support system-wide VPN mode.")
            return false
        }
        //If the VPN.prepare is not null, then the first time VPN dialog is shown, Show info dialog
        //before that.
        if (prepareVpnIntent != null) {
            showDialogForFirstTimeVPN(prepareVpnIntent)
            return false
        }
        return true
    }

    private fun showDialogForFirstTimeVPN(prepareVpnIntent : Intent){
        val builder = AlertDialog.Builder(requireContext())
        //set title for alert dialog
        builder.setTitle(R.string.hsf_vpn_dialog_header)
        //set message for alert dialog
        builder.setMessage(R.string.hsf_vpn_dialog_message)
        builder.setCancelable(true)
        //performing positive action
        builder.setPositiveButton(R.string.hsf_vpn_dialog_positive) { _, _ ->
            startActivityForResult(prepareVpnIntent, REQUEST_CODE_PREPARE_VPN)
        }

        builder.setNegativeButton(R.string.hsf_vpn_dialog_negative) { _, _ ->
            b.fhsCardDnsConfigure.alpha = 0.5F
            b.fhsCardFirewallConfigure.alpha = 0.5F
            b.fhsCardDnsConfigure.setTextColor(fetchTextColor(R.color.textColorMain))
            b.fhsCardFirewallConfigure.setTextColor(fetchTextColor(R.color.textColorMain))
        }
        // Create the AlertDialog
        val alertDialog: AlertDialog = builder.create()
        // Set other dialog properties
        alertDialog.setCancelable(false)
        alertDialog.show()
    }

    override fun onPause() {
        super.onPause()
        b.shimmerViewContainer1.stopShimmer()
    }

    override fun onActivityResult(requestCode: Int, resultCode: Int, data: Intent?) {
        super.onActivityResult(requestCode, resultCode, data)
        if (requestCode == REQUEST_CODE_PREPARE_VPN && resultCode == Activity.RESULT_OK) {
            startDnsVpnService()
        } else {
            stopDnsVpnService()
        }
    }

    // Sets the UI DNS status on/off.
    private fun syncDnsStatus() {

        val status = VpnController.getInstance()!!.getState(requireContext())

        if (status!!.activationRequested || status.connectionState == BraveVPNService.State.WORKING) {
            b.fhsDnsOnOffBtn.setBackgroundResource(R.drawable.rounded_corners_button_accent)
            b.fhsDnsOnOffBtn.text = getString(R.string.hsf_stop_btn_state)
            if (braveMode == 0) b.fhsAppConnectedDesc.text = getString(R.string.dns_explanation_dns_connected)
            else if (braveMode == 1) b.fhsAppConnectedDesc.text = getString(R.string.dns_explanation_firewall_connected)
            else b.fhsAppConnectedDesc.text = getString(R.string.dns_explanation_connected)
        } else {
            b.fhsDnsOnOffBtn.setBackgroundResource(R.drawable.rounded_corners_button_primary)
            //Shimmer
            shimmerForStop()
            b.fhsDnsOnOffBtn.text = getString(R.string.hsf_start_btn_state)
            b.fhsAppConnectedDesc.text = getString(R.string.dns_explanation_disconnected)
        }

        // Change status and explanation text
        var statusId: Int = R.string.status_exposed
        val explanationId: Int
        var privateDnsMode: PrivateDnsMode = PrivateDnsMode.NONE
        if (status.activationRequested) {
            when {
                status.connectionState == null -> {
                    statusId = R.string.status_waiting
                    explanationId = R.string.explanation_offline
                }
                status.connectionState === BraveVPNService.State.NEW -> {
                    statusId = R.string.status_starting
                    explanationId = R.string.explanation_starting
                }
                status.connectionState === BraveVPNService.State.WORKING -> {
                    statusId = R.string.status_protected
                    explanationId = R.string.explanation_protected
                }
                else -> {
                    statusId = R.string.status_failing
                    explanationId = R.string.explanation_failing
                }
            }
        } else if (isAnotherVpnActive()) {
            statusId = R.string.status_exposed
            explanationId = R.string.explanation_vpn
        } else {
            privateDnsMode = getPrivateDnsMode()
            when (privateDnsMode) {
                PrivateDnsMode.STRICT -> {
                    statusId = R.string.status_strict
                    explanationId = R.string.explanation_strict
                }
                PrivateDnsMode.UPGRADED -> {
                    statusId = R.string.status_exposed
                    explanationId = R.string.explanation_upgraded
                }
                else -> {
                    statusId = R.string.status_exposed
                    explanationId = R.string.explanation_exposed
                }
            }
        }
        if (DEBUG) Log.d(LOG_TAG, "Status - ${status.activationRequested}, ${status.connectionState}")

        if (status.connectionState == BraveVPNService.State.WORKING) {
            statusId = R.string.status_protected
        }

        if (braveMode == 1 && status.activationRequested) {
            statusId = R.string.status_protected
        }

        if (appMode?.getDNSType() == 3 && status.activationRequested) {
            statusId = R.string.status_protected
        }

        var colorId: Int
        colorId = if (status.on) {
            if (status.connectionState != BraveVPNService.State.FAILING) fetchTextColor(R.color.positive) else fetchTextColor(R.color.accent_bad)
        } else if (privateDnsMode == PrivateDnsMode.STRICT) {
            // If the VPN is off but we're in strict mode, show the status in white.  This isn't a bad
            // state, but Intra isn't helping.
            fetchTextColor(R.color.indicator)
        } else {
            fetchTextColor(R.color.accent_bad)
        }
        if (braveMode == FIREWALL_MODE && status.activationRequested) colorId = fetchTextColor(R.color.positive)

        b.fhsProtectionLevelTxt.setTextColor(colorId)
        b.fhsProtectionLevelTxt.setText(statusId)

    }

    private fun getPrivateDnsMode(): PrivateDnsMode {
        if (VERSION.SDK_INT < VERSION_CODES.P) {
            // Private DNS was introduced in P.
            return PrivateDnsMode.NONE
        }
        val linkProperties: LinkProperties = getLinkProperties() ?: return PrivateDnsMode.NONE
        if (linkProperties.privateDnsServerName != null) {
            return PrivateDnsMode.STRICT
        }
        return if (linkProperties.isPrivateDnsActive) {
            PrivateDnsMode.UPGRADED
        } else PrivateDnsMode.NONE
    }

    private fun getLinkProperties(): LinkProperties? {
        val connectivityManager = requireContext().getSystemService(Context.CONNECTIVITY_SERVICE) as ConnectivityManager
        if (VERSION.SDK_INT < VERSION_CODES.M) {
            // getActiveNetwork() requires M or later.
            return null
        }
        val activeNetwork = connectivityManager.activeNetwork ?: return null
        return connectivityManager.getLinkProperties(activeNetwork)
    }

    private fun isAnotherVpnActive(): Boolean {
        if (VERSION.SDK_INT >= VERSION_CODES.M) {
            val connectivityManager = requireContext().getSystemService(Context.CONNECTIVITY_SERVICE) as ConnectivityManager
            val activeNetwork = connectivityManager.activeNetwork ?: return false
            val capabilities = connectivityManager.getNetworkCapabilities(activeNetwork) ?: // It's not clear when this can happen, but it has occurred for at least one user.
            return false
            return capabilities.hasTransport(NetworkCapabilities.TRANSPORT_VPN)
        }
        // For pre-M versions, return true if there's any network whose name looks like a VPN.
        try {
            val networkInterfaces = NetworkInterface.getNetworkInterfaces()
            while (networkInterfaces.hasMoreElements()) {
                val networkInterface = networkInterfaces.nextElement()
                val name = networkInterface.name

                if (networkInterface.isUp && name != null && (name.startsWith("tun") || name.startsWith("pptp") || name.startsWith("l2tp"))) {
                    return true
                }
            }
        } catch (e: SocketException) {
            Log.w(LOG_TAG, e.message, e)
        }
        return false
    }

    enum class PrivateDnsMode {
        NONE,  // The setting is "Off" or "Opportunistic", and the DNS connection is not using TLS.
        UPGRADED,  // The setting is "Opportunistic", and the DNS connection has upgraded to TLS.
        STRICT // The setting is "Strict".
    }

    private fun fetchTextColor(attr: Int): Int {
        val attributeFetch = if(attr == R.color.positive){
            R.attr.accentGood
        }else if(attr == R.color.accent_bad){
            R.attr.accentBad
        }else if(attr == R.color.textColorMain){
            R.attr.primaryLightColorText
        }else if(attr == R.color.secondaryText){
            R.attr.secondaryTextColor
        }else if(attr == R.color.primaryText){
            return R.color.colorPrimary_white
        }else if(attr == R.color.black_white){
            return R.color.black_white
        }else{
            R.attr.accentGood
        }
        val typedValue = TypedValue()
        val a: TypedArray = requireContext().obtainStyledAttributes(typedValue.data, intArrayOf(attributeFetch))
        val color = a.getColor(0, 0)
        a.recycle()
        return color
    }

}<|MERGE_RESOLUTION|>--- conflicted
+++ resolved
@@ -42,13 +42,7 @@
 import by.kirich1409.viewbindingdelegate.viewBinding
 import com.celzero.bravedns.R
 import com.celzero.bravedns.database.AppInfoRepository
-<<<<<<< HEAD
-import com.celzero.bravedns.database.CategoryInfoRepository
-import com.celzero.bravedns.databinding.DialogInfoCustomLayoutBinding
-import com.celzero.bravedns.databinding.DialogSetCustomUrlBinding
-=======
 import com.celzero.bravedns.database.DoHEndpoint
->>>>>>> 7c75ea5a
 import com.celzero.bravedns.databinding.FragmentHomeScreenBinding
 import com.celzero.bravedns.service.*
 import com.celzero.bravedns.ui.HomeScreenActivity.GlobalVariable.DEBUG
@@ -572,43 +566,7 @@
                 }
             }
         }
-<<<<<<< HEAD
-
-        b.fhsBraveModeSpinner.isEnabled = true
-    }
-
-    /**
-     * Show the Info dialog for various modes in Brave
-     */
-    private fun showDialogForBraveModeInfo() {
-        val dialog = Dialog(requireContext())
-        dialog.requestWindowFeature(Window.FEATURE_NO_TITLE)
-        dialog.setTitle("BraveDNS Modes")
-        dialog.setCanceledOnTouchOutside(true)
-        val dialogBinding = DialogInfoCustomLayoutBinding.inflate(layoutInflater)
-        dialog.setContentView(dialogBinding.root)
-        val okBtn = dialogBinding.infoDialogCancelImg
-        okBtn.setOnClickListener {
-            dialog.dismiss()
-        }
-        dialog.show()
-    }
-
-    // TODO : The data has been hardcoded need to modify
-    @SuppressLint("ResourceType") private fun getAllModes(): ArrayList<BraveMode> {
-        val braveNames = resources.getStringArray(R.array.brave_dns_mode_names)
-        val icons = resources.obtainTypedArray(R.array.brave_dns_mode_icons)
-        val braveList = ArrayList<BraveMode>(3)
-        var braveModes = BraveMode(icons.getResourceId(0, -1), 0, braveNames[0])
-        braveList.add(braveModes)
-        braveModes = BraveMode(icons.getResourceId(1, -1), 1, braveNames[1])
-        braveList.add(braveModes)
-        braveModes = BraveMode(icons.getResourceId(2, -1), 2, braveNames[2])
-        braveList.add(braveModes)
-        icons.recycle()
-        return braveList
-=======
->>>>>>> 7c75ea5a
+
     }
 
 
