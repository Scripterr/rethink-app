/*
 * Copyright 2020 RethinkDNS and its authors
 *
 * Licensed under the Apache License, Version 2.0 (the "License");
 * you may not use this file except in compliance with the License.
 * You may obtain a copy of the License at
 *
 * https://www.apache.org/licenses/LICENSE-2.0
 *
 * Unless required by applicable law or agreed to in writing, software
 * distributed under the License is distributed on an "AS IS" BASIS,
 * WITHOUT WARRANTIES OR CONDITIONS OF ANY KIND, either express or implied.
 * See the License for the specific language governing permissions and
 * limitations under the License.
 */
package com.celzero.bravedns.ui

import android.annotation.SuppressLint
import android.app.Dialog
import android.content.ActivityNotFoundException
import android.content.Context
import android.content.DialogInterface
import android.content.Intent
import android.net.Uri
import android.os.Bundle
import android.os.Handler
import android.os.Looper
import android.os.Message
import android.provider.Settings
import android.text.Html
import android.text.Html.FROM_HTML_MODE_LEGACY
import android.text.format.DateUtils
import android.util.Log
import android.view.LayoutInflater
import android.view.View
import android.view.ViewGroup
import android.view.Window
import android.widget.ArrayAdapter
import android.widget.ImageView
import android.widget.TextView
import android.widget.Toast
import androidx.appcompat.app.AlertDialog
import androidx.core.text.HtmlCompat.FROM_HTML_MODE_COMPACT
import com.celzero.bravedns.R
import com.celzero.bravedns.automaton.FirewallManager
import com.celzero.bravedns.automaton.FirewallRules
import com.celzero.bravedns.data.ConnectionRules
import com.celzero.bravedns.database.*
import com.celzero.bravedns.databinding.BottomSheetConnTrackBinding
import com.celzero.bravedns.databinding.DialogInfoRulesLayoutBinding
import com.celzero.bravedns.databinding.DialogSetCustomUrlBinding
import com.celzero.bravedns.service.BraveVPNService
import com.celzero.bravedns.service.PersistentState
import com.celzero.bravedns.ui.HomeScreenActivity.GlobalVariable.DEBUG
import com.celzero.bravedns.util.Constants.Companion.LOG_TAG
import com.celzero.bravedns.util.Protocol
import com.celzero.bravedns.util.Utilities
import com.google.android.material.bottomsheet.BottomSheetDialogFragment
import kotlinx.coroutines.CoroutineScope
import kotlinx.coroutines.Dispatchers
import kotlinx.coroutines.launch
import org.koin.android.ext.android.inject

/**
 * ConnectionTrackerBottomSheetFragment
 * Displays the details about the network logs. Renders in NetworkMonitor UI as bottom sheet.
 * Fetches the details of the network logs, users can apply the rules based on the request or
 * based on the app.
 *
 * TODO : Need to move the strings to strings.xml file.
 */
class ConnTrackerBottomSheetFragment(private var contextVal: Context, private var ipDetails: ConnectionTracker) : BottomSheetDialogFragment() {
    private var _binding: BottomSheetConnTrackBinding? = null

    // This property is only valid between onCreateView and
    // onDestroyView.
    private val b get() = _binding!!

    private lateinit var firewallRules: FirewallRules

    private var isAppBlocked: Boolean = false
    private var isRuleBlocked: Boolean = false
    private var isRuleUniversal: Boolean = false

    override fun onCreateView(inflater: LayoutInflater, container: ViewGroup?, savedInstanceState: Bundle?): View {
        _binding = BottomSheetConnTrackBinding.inflate(inflater, container, false)
        return b.root
    }

    override fun onDestroyView() {
        super.onDestroyView()
        _binding = null
    }


    override fun onCreate(savedInstanceState: Bundle?) {
        super.onCreate(savedInstanceState)
        firewallRules = FirewallRules.getInstance()
    }

    companion object {
        const val UNIVERSAL_RULES_UID = -1000
    }

    override fun getTheme(): Int = R.style.BottomSheetDialogTheme

    private val appInfoRepository: AppInfoRepository by inject()
    private val blockedConnectionsRepository: BlockedConnectionsRepository by inject()
    private val categoryInfoRepository: CategoryInfoRepository by inject()
    private val persistentState by inject<PersistentState>()

    override fun onViewCreated(view: View, savedInstanceState: Bundle?) {
        super.onViewCreated(view, savedInstanceState)
        initView()
    }


    private fun initView() {
        val protocol = Protocol.getProtocolName(ipDetails.protocol).name

        b.bsConnConnectionTypeHeading.text = ipDetails.ipAddress!!
        b.bsConnConnectionFlag.text = ipDetails.flag.toString()

        var text = getString(R.string.bsct_block)
        if (android.os.Build.VERSION.SDK_INT >= android.os.Build.VERSION_CODES.N) {
            b.bsConnBlockAppTxt.text = Html.fromHtml(text, FROM_HTML_MODE_LEGACY)
        } else {
            b.bsConnBlockAppTxt.text = Html.fromHtml(text)
        }

        text = getString(R.string.bsct_block_all)
        if (android.os.Build.VERSION.SDK_INT >= android.os.Build.VERSION_CODES.N) {
            b.bsConnBlockConnAllTxt.text = Html.fromHtml(text, FROM_HTML_MODE_LEGACY)
        } else {
            b.bsConnBlockConnAllTxt.text = Html.fromHtml(text)
        }

        val time = DateUtils.getRelativeTimeSpanString(ipDetails.timeStamp, System.currentTimeMillis(), DateUtils.MINUTE_IN_MILLIS, DateUtils.FORMAT_ABBREV_RELATIVE)

        if (ipDetails.appName != getString(R.string.ctbs_unknown_app)) {
            try {
                val appArray = contextVal.packageManager.getPackagesForUid(ipDetails.uid)
                val appCount = (appArray?.size)?.minus(1)
                if(ipDetails.uid != 0) {
                    b.bsConnTrackAppName.text = ipDetails.appName + "      ❯"
                } else {
                    b.bsConnTrackAppName.text = ipDetails.appName
                }
                if (appArray != null) {
                    if (appArray.size > 2) {
                        b.bsConnTrackAppName.text = getString(R.string.ctbs_app_other_apps, ipDetails.appName, appCount.toString())
                        b.bsConnTrackAppKill.visibility = View.GONE
                    } else if (appArray.size == 2) {
                        b.bsConnTrackAppName.text = getString(R.string.ctbs_app_other_app, ipDetails.appName, appCount.toString())
                        b.bsConnTrackAppKill.visibility = View.GONE
                    }
                    b.bsConnTrackAppIcon.setImageDrawable(contextVal.packageManager.getApplicationIcon(appArray[0]!!))
                }
            } catch (e: Exception) {
                Log.e(LOG_TAG, "Package Not Found - " + e.message, e)
            }
        } else {
            b.bsConnTrackAppName.text = getString(R.string.ctbs_unknown_app)
            b.bsConnTrackAppKill.visibility = View.GONE
            b.bsConnBlockedRule1Txt.text = getString(R.string.ctbs_rule_5)
            b.bsConnBlockAppTxt.text = contextVal.resources.getString(R.string.univ_block_unknown_connections)
        }

        val listBlocked = blockedConnectionsRepository.getAllBlockedConnectionsForUID(ipDetails.uid)
        listBlocked.forEach {
            if (it.ruleType == (BraveVPNService.BlockedRuleNames.RULE2.ruleName) && ipDetails.ipAddress.equals(it.ipAddress) && it.uid == UNIVERSAL_RULES_UID) {
                b.bsConnBlockConnAllSwitch.isChecked = true
            }
        }

        isAppBlocked = FirewallManager.checkInternetPermission(ipDetails.uid)
        val connRules = ConnectionRules(ipDetails.ipAddress!!, ipDetails.port, protocol)
        isRuleBlocked = firewallRules.checkRules(ipDetails.uid, connRules)
        isRuleUniversal = firewallRules.checkRules(UNIVERSAL_RULES_UID, connRules)

        b.bsConnBlockAppCheck.setOnCheckedChangeListener(null)
        b.bsConnBlockAppCheck.setOnClickListener {
            if (ipDetails.appName != getString(R.string.ctbs_unknown_app)) {
                firewallApp(FirewallManager.checkInternetPermission(ipDetails.uid))
            } else {
                if (DEBUG) Log.d(LOG_TAG, "setBlockUnknownConnections - ${b.bsConnBlockAppCheck.isChecked} ")
                persistentState.blockUnknownConnections = b.bsConnBlockAppCheck.isChecked
            }
        }

        if (ipDetails.isBlocked) {
            b.bsConnTrackAppKill.visibility = View.VISIBLE
            b.bsConnTrackAppKill.text = ipDetails.blockedByRule
            text = getString(R.string.bsct_conn_conn_desc_blocked, protocol, ipDetails.port.toString(), time)
            if (android.os.Build.VERSION.SDK_INT >= android.os.Build.VERSION_CODES.N) {
                b.bsConnConnectionDetails.text = Html.fromHtml(text, FROM_HTML_MODE_COMPACT)
            } else {
                b.bsConnConnectionDetails.text = Html.fromHtml(text)
            }
        } else {
            text = getString(R.string.bsct_conn_conn_desc_allowed, protocol, ipDetails.port.toString(), time)
            b.bsConnTrackAppKill.visibility = View.GONE
            if (ipDetails.blockedByRule.equals(BraveVPNService.BlockedRuleNames.RULE7.ruleName)) {
                b.bsConnTrackAppKill.visibility = View.VISIBLE
                b.bsConnTrackAppKill.text = getString(R.string.ctbs_whitelisted)
            }
            if (android.os.Build.VERSION.SDK_INT >= android.os.Build.VERSION_CODES.N) {
                b.bsConnConnectionDetails.text = Html.fromHtml(text, FROM_HTML_MODE_LEGACY)
            } else {
                b.bsConnConnectionDetails.text = Html.fromHtml(text)
            }
        }

        if (ipDetails.appName != getString(R.string.ctbs_unknown_app)) {
            b.bsConnBlockAppCheck.isChecked = isAppBlocked
        } else {
            b.bsConnBlockAppCheck.isChecked = persistentState.blockUnknownConnections
        }

        b.bsConnTrackAppKill.setOnClickListener {
            showDialogForInfo()
        }

        b.bsConnBlockConnAllSwitch.setOnCheckedChangeListener(null)
        b.bsConnBlockConnAllSwitch.setOnClickListener {
            if (isRuleUniversal) {
                if (DEBUG) Log.d(LOG_TAG, "Universal Remove - ${connRules.ipAddress}, ${BraveVPNService.BlockedRuleNames.RULE2.ruleName}")
                firewallRules.removeFirewallRules(UNIVERSAL_RULES_UID, connRules.ipAddress, BraveVPNService.BlockedRuleNames.RULE2.ruleName, blockedConnectionsRepository)
                isRuleUniversal = false
                Utilities.showToastInMidLayout(contextVal, getString(R.string.ctbs_unblocked_app, connRules.ipAddress), Toast.LENGTH_SHORT)
            } else {
                if (DEBUG) Log.d(LOG_TAG, "Universal Add - ${connRules.ipAddress}, ${BraveVPNService.BlockedRuleNames.RULE2.ruleName}")
                firewallRules.addFirewallRules(UNIVERSAL_RULES_UID, connRules.ipAddress, BraveVPNService.BlockedRuleNames.RULE2.ruleName, blockedConnectionsRepository)
                isRuleUniversal = true
                Utilities.showToastInMidLayout(contextVal, getString(R.string.ctbs_block_connections, connRules.ipAddress), Toast.LENGTH_SHORT)
            }
            b.bsConnBlockConnAllSwitch.isChecked = isRuleUniversal
        }

        b.bsConnTrackAppNameHeader.setOnClickListener {
            try {
                val appUIDList = appInfoRepository.getAppListForUID(ipDetails.uid)
                if (appUIDList.size == 1) {
                    if (ipDetails.appName != null || ipDetails.appName!! != getString(R.string.ctbs_unknown_app)) {
                        val packageName = appInfoRepository.getPackageNameForAppName(ipDetails.appName!!)
                        appInfoForPackage(packageName)
                    } else {
                        Utilities.showToastInMidLayout(contextVal, getString(R.string.ctbs_app_info_not_available_toast), Toast.LENGTH_SHORT)
                    }
                } else {
                    Utilities.showToastInMidLayout(contextVal, getString(R.string.ctbs_app_info_not_available_toast), Toast.LENGTH_SHORT)
                }
            } catch (e: java.lang.Exception) {
                Utilities.showToastInMidLayout(contextVal, getString(R.string.ctbs_app_info_not_available_toast), Toast.LENGTH_SHORT)
            }
        }

        b.bsConnTrackAppClearRules.setOnClickListener {
            clearAppRules()
        }
    }

    private fun appInfoForPackage(packageName: String) {
        Log.d(LOG_TAG, "appInfoForPackage: $packageName")
        try {
            val intent = Intent(Settings.ACTION_APPLICATION_DETAILS_SETTINGS)
            intent.data = Uri.fromParts("package", packageName, null)
            startActivity(intent)
        } catch (e: ActivityNotFoundException) {
            //Open the generic Apps page:
            Log.w(LOG_TAG,"Exception while opening app info: ${e.message}",e)
            val intent = Intent(Settings.ACTION_MANAGE_APPLICATIONS_SETTINGS)
            startActivity(intent)
        }
    }

    private fun firewallApp(isBlocked: Boolean) {
        var blockAllApps = false
        val appUIDList = appInfoRepository.getAppListForUID(ipDetails.uid)
        if (!appUIDList.isNullOrEmpty()) {
            if (appUIDList[0].whiteListUniv1) {
                Utilities.showToastInMidLayout(contextVal, getString(R.string.bsct_firewall_not_available_whitelist), Toast.LENGTH_SHORT)
                b.bsConnBlockAppCheck.isChecked = false
                return
            } else if (appUIDList[0].isExcluded) {
                Utilities.showToastInMidLayout(contextVal, getString(R.string.bsct_firewall_not_available_excluded), Toast.LENGTH_SHORT)
                b.bsConnBlockAppCheck.isChecked = false
                return
            }
            if (appUIDList.size > 1) {
                var title = getString(R.string.ctbs_block_other_apps, ipDetails.appName, appUIDList.size.toString())
                var positiveText = getString(R.string.ctbs_block_other_apps_positive_text, appUIDList.size.toString())
                if (isBlocked) {
                    title = getString(R.string.ctbs_unblock_other_apps, ipDetails.appName, appUIDList.size.toString())
                    positiveText = getString(R.string.ctbs_unblock_other_apps_positive_text, appUIDList.size.toString())
                }
                blockAllApps = showDialog(appUIDList, title, positiveText)
            }
            if (appUIDList.size <= 1 || blockAllApps) {
                val uid = ipDetails.uid
                CoroutineScope(Dispatchers.IO).launch {
                    appUIDList.forEach {
                        persistentState.modifyAllowedWifi(it.packageInfo, isBlocked)
                        FirewallManager.updateAppInternetPermission(it.packageInfo, isBlocked)
                        FirewallManager.updateAppInternetPermissionByUID(it.uid, isBlocked)
                        categoryInfoRepository.updateNumberOfBlocked(it.appCategory, !isBlocked)
                        if (DEBUG) Log.d(LOG_TAG, "Category block executed with blocked as $isBlocked")
                    }
                    appInfoRepository.updateInternetForuid(uid, isBlocked)
                }
            } else {
                b.bsConnBlockAppCheck.isChecked = isBlocked
            }
        } else {
            Utilities.showToastInMidLayout(contextVal, getString(R.string.firewall_app_info_not_available), Toast.LENGTH_SHORT)
            b.bsConnBlockAppCheck.isChecked = false
        }
    }

    private fun clearAppRules() {
        val blockAllApps: Boolean
        val appUIDList = appInfoRepository.getAppListForUID(ipDetails.uid)
        if (appUIDList.size > 1) {
            val title = getString(R.string.ctbs_clear_rules_desc, ipDetails.appName, appUIDList.size.toString())
            val positiveText = getString(R.string.ctbs_clear_rules_positive_text)
            blockAllApps = showDialog(appUIDList, title, positiveText)
            if (blockAllApps) {
                firewallRules.clearFirewallRules(ipDetails.uid, blockedConnectionsRepository)
                Utilities.showToastInMidLayout(contextVal, getString(R.string.bsct_rules_cleared_toast), Toast.LENGTH_SHORT)
            }
        } else {
            showAlertForClearRules()
        }
    }

    private fun showAlertForClearRules() {
        val builder = AlertDialog.Builder(contextVal)
        //set title for alert dialog
        .setTitle(R.string.bsct_alert_message_clear_rules_heading)
        //set message for alert dialog
<<<<<<< HEAD
        .setMessage(R.string.bsct_alert_message_clear_rules)
        .setIcon(android.R.drawable.ic_dialog_alert)
        .setCancelable(true)
        //performing positive action
        .setPositiveButton("Clear") { _, _ ->
=======
        builder.setMessage(R.string.bsct_alert_message_clear_rules)
        builder.setCancelable(true)
        //performing positive action
        builder.setPositiveButton(getString(R.string.ctbs_clear_rules_dialog_positive)) { _, _ ->
>>>>>>> 7c75ea5a
            firewallRules.clearFirewallRules(ipDetails.uid, blockedConnectionsRepository)
            Utilities.showToastInMidLayout(contextVal, getString(R.string.bsct_rules_cleared_toast), Toast.LENGTH_SHORT)
        }

        //performing negative action
<<<<<<< HEAD
        .setNeutralButton("Cancel") { _, _ ->
=======
        builder.setNeutralButton(getString(R.string.ctbs_clear_rules_dialog_negative)) { _, _ ->
>>>>>>> 7c75ea5a
        }
        // Create the AlertDialog
        val alertDialog: AlertDialog = builder.create()
        // Set other dialog properties
        alertDialog.setCancelable(false)
        alertDialog.show()
    }

    private fun showDialogForInfo() {
        val dialogBinding = DialogInfoRulesLayoutBinding.inflate(layoutInflater)
        val dialog = Dialog(requireContext())
        dialog.requestWindowFeature(Window.FEATURE_NO_TITLE)
        dialog.setCanceledOnTouchOutside(true)
        dialog.setContentView(dialogBinding.root)
        val okBtn = dialogBinding.infoRulesDialogCancelImg
        val descText = dialogBinding.infoRulesDialogRulesDesc

        var text = getString(R.string.bsct_conn_rule_explanation)
        text = text.replace("\n", "<br /><br />")
        val styledText = Html.fromHtml(text)
        descText.text = styledText

        okBtn.setOnClickListener {
            dialog.dismiss()
        }
        dialog.show()

    }

    /**
     *TODO : Come up with better way to handle the dialog instead of using the handlers.
     */
    private fun showDialog(packageList: List<AppInfo>, title: String, positiveText: String): Boolean {
        //Change the handler logic into some other
        val handler: Handler = @SuppressLint("HandlerLeak") object : Handler() {
            override fun handleMessage(mesg: Message) {
                throw RuntimeException()
            }
        }
        var positiveTxt = ""
        val packageNameList: List<String> = packageList.map { it.appName }
        var proceedBlocking = false

        val builderSingle: AlertDialog.Builder = AlertDialog.Builder(contextVal)

        builderSingle.setIcon(R.drawable.spinner_firewall)
        builderSingle.setTitle(title)
        positiveTxt = positiveText

        val arrayAdapter = ArrayAdapter<String>(contextVal, android.R.layout.simple_list_item_activated_1)
        arrayAdapter.addAll(packageNameList)
        builderSingle.setCancelable(false)
        builderSingle.setItems(packageNameList.toTypedArray(), null)

        builderSingle.setPositiveButton(positiveTxt) { _: DialogInterface, _: Int ->
            proceedBlocking = true
            handler.sendMessage(handler.obtainMessage())
        }.setNeutralButton(getString(R.string.ctbs_dialog_negative_btn)) { _: DialogInterface, _: Int ->
            handler.sendMessage(handler.obtainMessage())
            proceedBlocking = false
        }

        val alertDialog: AlertDialog = builderSingle.show()
        alertDialog.listView.setOnItemClickListener { _, _, _, _ -> }
        alertDialog.setCancelable(false)
        try {
            Looper.loop()
        } catch (e2: java.lang.RuntimeException) {
        }

        return proceedBlocking
    }

}<|MERGE_RESOLUTION|>--- conflicted
+++ resolved
@@ -338,28 +338,17 @@
         //set title for alert dialog
         .setTitle(R.string.bsct_alert_message_clear_rules_heading)
         //set message for alert dialog
-<<<<<<< HEAD
-        .setMessage(R.string.bsct_alert_message_clear_rules)
-        .setIcon(android.R.drawable.ic_dialog_alert)
-        .setCancelable(true)
-        //performing positive action
-        .setPositiveButton("Clear") { _, _ ->
-=======
+
         builder.setMessage(R.string.bsct_alert_message_clear_rules)
         builder.setCancelable(true)
         //performing positive action
         builder.setPositiveButton(getString(R.string.ctbs_clear_rules_dialog_positive)) { _, _ ->
->>>>>>> 7c75ea5a
             firewallRules.clearFirewallRules(ipDetails.uid, blockedConnectionsRepository)
             Utilities.showToastInMidLayout(contextVal, getString(R.string.bsct_rules_cleared_toast), Toast.LENGTH_SHORT)
         }
 
         //performing negative action
-<<<<<<< HEAD
-        .setNeutralButton("Cancel") { _, _ ->
-=======
         builder.setNeutralButton(getString(R.string.ctbs_clear_rules_dialog_negative)) { _, _ ->
->>>>>>> 7c75ea5a
         }
         // Create the AlertDialog
         val alertDialog: AlertDialog = builder.create()
