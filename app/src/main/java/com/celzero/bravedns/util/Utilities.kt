--- conflicted
+++ resolved
@@ -519,7 +519,6 @@
             }
         }
 
-<<<<<<< HEAD
         fun localBlocklistDownloadPath(ctx: Context, which: String, timestamp: Long): String {
             return localBlocklistDownloadBasePath(ctx, LOCAL_BLOCKLIST_DOWNLOAD_FOLDER_NAME,
                                                   timestamp) + File.separator + which
@@ -527,12 +526,6 @@
 
         fun oldLocalBlocklistDownloadDir(ctx: Context, timestamp: Long): String {
             return ctx.filesDir.canonicalPath + File.separator + timestamp + File.separator
-=======
-        fun localBlocklistDownloadPath(ctx: Context?, which: String, timestamp: Long): String? {
-            ctx ?: return null
-
-            return ctx.filesDir.canonicalPath + File.separator + timestamp + File.separator + which
->>>>>>> 194a3d89
         }
 
         fun cleanupOldLocalBlocklistFiles(fileOrDir: File, activeDir: String) {
@@ -561,7 +554,6 @@
             return a
         }
 
-<<<<<<< HEAD
         fun localBlocklistDownloadBasePath(ctx: Context, which: String, timestamp: Long): String {
             return ctx.filesDir.canonicalPath + File.separator + which + File.separator + timestamp
         }
@@ -571,9 +563,6 @@
         }
 
         fun localBlocklistFile(ctx: Context, which: String, timestamp: Long): File? {
-=======
-        private fun localBlocklistFile(ctx: Context?, which: String, timestamp: Long): File? {
->>>>>>> 194a3d89
             return try {
                 val localBlocklist = localBlocklistDownloadPath(ctx, which, timestamp) ?: return null
 
@@ -584,7 +573,6 @@
             }
         }
 
-<<<<<<< HEAD
         fun hasRemoteBlocklists(ctx: Context, timestamp: Long): Boolean {
             val remoteDir = remoteBlocklistFile(ctx, REMOTE_BLOCKLIST_DOWNLOAD_FOLDER_NAME,
                                                 timestamp) ?: return false
@@ -605,40 +593,14 @@
                 Log.d(LoggerConstants.LOG_TAG_DNS, "Path: $a")
                 File(remoteBlocklistDownloadBasePath(ctx, which, timestamp))
 
-=======
-        fun hasRemoteBlocklistFile(ctx: Context?, which: String, timestamp: Long): Boolean {
-            val remoteDir = remoteBlocklistDir(ctx, which, timestamp) ?: return false
-            val remoteFile = remoteBlocklistFile(remoteDir.absolutePath,
-                                                 Constants.ONDEVICE_BLOCKLIST_FILE_TAG) ?: return false
-            return remoteFile.exists()
-        }
-
-        fun cleanupRemoteBlocklistDir(ctx: Context?, which: String) {
-            ctx ?: return
-
-            val dir = File(remoteBlocklistDownloadBasePath(ctx, which))
-            deleteRecursive(dir)
-        }
-
-        fun remoteBlocklistDir(ctx: Context?, which: String, timestamp: Long): File? {
-            if (ctx == null) return null
-
-            return try {
-                File(remoteBlocklistDownloadBasePath(ctx, which) + File.separator + timestamp)
->>>>>>> 194a3d89
             } catch (e: IOException) {
                 Log.e(LOG_TAG_VPN, "Could not fetch remote blocklist: " + e.message, e)
                 null
             }
         }
 
-<<<<<<< HEAD
         fun remoteBlocklistDownloadBasePath(ctx: Context, which: String, timestamp: Long): String {
             return ctx.filesDir.canonicalPath + File.separator + which + File.separator + timestamp
-=======
-        private fun remoteBlocklistDownloadBasePath(ctx: Context, which: String): String {
-            return ctx.filesDir.canonicalPath + File.separator + which
->>>>>>> 194a3d89
         }
 
         fun blocklistFile(dirPath: String, fileName: String): File? {
