package com.celzero.bravedns.service

import android.content.Context
<<<<<<< HEAD
import android.content.SharedPreferences
import android.util.Log
import androidx.core.content.edit
import androidx.preference.PreferenceManager
=======
import android.util.Log
>>>>>>> c912a47d
import com.celzero.bravedns.R
import com.celzero.bravedns.ui.HomeScreenActivity
import com.celzero.bravedns.ui.HomeScreenActivity.GlobalVariable.braveMode
import com.celzero.bravedns.util.Constants
import hu.autsoft.krate.*
import settings.Settings

/*
 * Copyright 2020 RethinkDNS and its authors
 *
 * Licensed under the Apache License, Version 2.0 (the "License");
 * you may not use this file except in compliance with the License.
 * You may obtain a copy of the License at
 *
 * https://www.apache.org/licenses/LICENSE-2.0
 *
 * Unless required by applicable law or agreed to in writing, software
 * distributed under the License is distributed on an "AS IS" BASIS,
 * WITHOUT WARRANTIES OR CONDITIONS OF ANY KIND, either express or implied.
 * See the License for the specific language governing permissions and
 * limitations under the License.
 */
class PersistentState(context: Context):SimpleKrate(context) {
    companion object {
        const val BRAVE_MODE = "brave_mode"
        const val BACKGROUND_MODE = "background_mode"
        const val DNS_TYPE = "dns_type"
        const val PROXY_MODE = "proxy_mode"
        const val ALLOW_BYPASS = "allow_bypass"
        const val PRIVATE_DNS = "private_dns"
        const val EXCLUDE_FROM_VPN = "exclude_apps_vpn"
        const val IS_SCREEN_OFF = "screen_off"
        const val CONNECTION_CHANGE = "change_in_url"
        const val LOCAL_BLOCK_LIST = "enable_local_list"
        const val LOCAL_BLOCK_LIST_STAMP = "local_block_list_stamp"
        const val BLOCK_UNKNOWN_CONNECTIONS = "block_unknown_connections"
        const val HTTP_PROXY_ENABLED = "http_proxy_enabled"
        const val DNS_PROXY_ID = "dns_proxy_change"
        const val BLOCK_UDP_OTHER_THAN_DNS = "block_udp_traffic_other_than_dns"

        fun expandUrl(context: Context, url: String?): String {
            return if (url == null || url.isEmpty()) {
                context.resources.getStringArray(R.array.doh_endpoint_names)[3]
            } else url
        }
    }

    var vpnEnabled by booleanPref("enabled", false)
    var firstTimeLaunch by booleanPref("is_first_time_launch", true)
    var excludedPackagesWifi by stringSetPref("pref_apps_wifi", emptySet())
    var excludedPackagesData by stringSetPref("pref_apps_data", emptySet())
    private var _braveMode by intPref("brave_mode", 2)
    var firewallMode by intPref("firewall_mode", 1)
    var logsEnabled by booleanPref("local_logs", true)
    var downloadSource by intPref("app_downloaded_source", 0)
    var appVersion by intPref("app_version", 0)
    var lastAppUpdateCheck by longPref("app_update_last_check", 0)
    var numberOfRemoteBlocklists by intPref("remote_block_list_count", 0)
    var numberOfLocalBlocklists by intPref("local_block_list_count", 0)
    var udpBlockedSettings by booleanPref("block_udp_traffic_other_than_dns", false)
    var dnsProxyIDChange by intPref("dns_proxy_change", 0)
    var insertionCompleted by booleanPref("initial_insert_servers_complete", false)
    var remoteBraveDNSDownloaded by booleanPref("download_remote_block_list", false)
    private var _localBlockListStamp by stringPref("local_block_list_stamp", "")
    var blockUnknownConnections by booleanPref("block_unknown_connections", false)
    var blockListFilesDownloaded by booleanPref("download_block_list_files", false)
    var localBlocklistEnabled by booleanPref("enable_local_list", false)
    var remoteBlockListDownloadTime by longPref("remote_block_list_downloaded_time", 0)
    var localBlockListDownloadTime by longPref("local_block_list_downloaded_time", 0)
    var httpProxyPort by intPref("http_proxy_port", 0)
    var httpProxyEnabled by booleanPref("http_proxy_enabled", false)
    var httpProxyHostAddress by stringPref("http_proxy_ipaddress", "")
    var excludedAppsFromVPN by stringSetPref("exclude_apps_vpn", emptySet())
    var connectionModeChange by stringPref("change_in_url", "")
    var socks5Enabled by booleanPref("socks5_proxy", false)
    var killAppOnFirewall by booleanPref("kill_app_on_firewall", true)
    var allowPrivateDNS by booleanPref("private_dns", false)
    var allowByPass by booleanPref("allow_bypass", true)
    var allowDNSTraffic by booleanPref("dns_all_traffic", true)
    var proxyMode by longPref("proxy_mode", Settings.ProxyModeNone)
    var dnsType by intPref("dns_type", 1)
    var prefAutoStartBootUp by booleanPref("auto_start_on_boot", true)
    private var _screenState by booleanPref("screen_state", false)
    private var _median90 by longPref("median_p90", 0)
    private var _numberOfRequests by intPref("number_request", 0)
    var numberOfBlockedRequests by intPref("blocked_request", 0)
    var backgroundEnabled by booleanPref("background_mode", false)
        private set
    private var isScreenOff by booleanPref("screen_off", false)

    fun wifiAllowed(forPackage:String):Boolean = !excludedPackagesWifi.contains(forPackage)

    fun modifyAllowedWifi(forPackage:String, remove:Boolean) {
        if(remove) {
            excludedPackagesWifi -= forPackage
        } else {
            excludedPackagesWifi += forPackage
        }
    }

    fun modifyAllowedData(forPackage:String, remove:Boolean) {
        if(remove) {
            excludedPackagesData -= forPackage
        } else {
            excludedPackagesData += forPackage
        }
    }

    fun getBraveMode() = if(braveMode == -1) _braveMode else braveMode // TODO remove app logic from settings

    fun setBraveMode(mode:Int) {
        _braveMode = mode
    }

    fun setLocalBlockListStamp(stamp: String) {
        if (HomeScreenActivity.GlobalVariable.DEBUG) Log.d(Constants.LOG_TAG, "In preference, Set local stamp: $stamp")
        _localBlockListStamp = stamp
    }

    fun getLocalBlockListStamp(): String {
        if (HomeScreenActivity.GlobalVariable.DEBUG)
            Log.d(Constants.LOG_TAG, "In preference, Get local stamp: $_localBlockListStamp")
        return _localBlockListStamp
    }

    fun setFirewallModeForScreenState(state : Boolean) {
        // TODO Remove UI logic from settings
        _screenState = state
        if (state) {
            HomeScreenActivity.GlobalVariable.isScreenLockedSetting = 1
            if (backgroundEnabled) {
                HomeScreenActivity.GlobalVariable.numUniversalBlock.postValue(2)
            } else {
                HomeScreenActivity.GlobalVariable.numUniversalBlock.postValue(1)
            }
        } else {
            HomeScreenActivity.GlobalVariable.isScreenLockedSetting = 0
            if (backgroundEnabled) {
                HomeScreenActivity.GlobalVariable.numUniversalBlock.postValue(1)
            } else {
                HomeScreenActivity.GlobalVariable.numUniversalBlock.postValue(0)
            }
        }
    }

    fun getFirewallModeForScreenState() : Boolean{
        // TODO Remove UI logic from settings
        return when (HomeScreenActivity.GlobalVariable.isScreenLockedSetting) {
            0 -> false
            1 -> true
            else -> _screenState
        }
    }

    fun setMedianLatency(medianP90 : Long){
        // TODO Remove UI logic from settings
        HomeScreenActivity.GlobalVariable.medianP90 = medianP90
        HomeScreenActivity.GlobalVariable.median50.postValue(medianP90)
        _median90 = medianP90
    }

    fun getMedianLatency() : Long{
        return HomeScreenActivity.GlobalVariable.medianP90.takeIf {
            it != -1L
        } ?: _median90
    }

    fun setNumOfReq(){
        var numReq = 0
        numReq = if(HomeScreenActivity.GlobalVariable.lifeTimeQueries > 0) HomeScreenActivity.GlobalVariable.lifeTimeQueries + 1
        else {
            _numberOfRequests + 1
        }
        _numberOfRequests = numReq
        HomeScreenActivity.GlobalVariable.lifeTimeQueries = numReq
        HomeScreenActivity.GlobalVariable.lifeTimeQ.postValue(numReq)
    }

    fun getNumOfReq(): Int {
        if (HomeScreenActivity.GlobalVariable.lifeTimeQueries >= 0)
            return HomeScreenActivity.GlobalVariable.lifeTimeQueries
        return _numberOfRequests
    }

    fun incrementBlockedReq() {
        numberOfBlockedRequests += 1
        HomeScreenActivity.GlobalVariable.blockedCount.postValue(numberOfBlockedRequests)
    }

    fun setIsBackgroundEnabled(isEnabled: Boolean) {
        backgroundEnabled = isEnabled
        var uValue = HomeScreenActivity.GlobalVariable.numUniversalBlock.value
        if (isEnabled) {
            if (getScreenLockData()) {
                HomeScreenActivity.GlobalVariable.numUniversalBlock.postValue(2)
            } else {
                HomeScreenActivity.GlobalVariable.numUniversalBlock.postValue(1)
            }
        } else {
            if (getScreenLockData()) {
                HomeScreenActivity.GlobalVariable.numUniversalBlock.postValue(1)
            } else {
                HomeScreenActivity.GlobalVariable.numUniversalBlock.postValue(0)
            }
        }
    }

    fun setScreenLockData(isEnabled : Boolean) {
        HomeScreenActivity.GlobalVariable.isScreenLocked = if(isEnabled) 1
        else 0
        isScreenOff = isEnabled
    }

    fun getScreenLockData(): Boolean {
        return when (HomeScreenActivity.GlobalVariable.isScreenLocked) {
            0 -> false
            1 -> true
            else -> isScreenOff
        }
    }
<<<<<<< HEAD


    fun setPrefAutoStartBootup(isEnabled: Boolean) =
        userPreferences.edit {
            putBoolean(IS_SCREEN_OFF, isEnabled)
        }


    fun getPrefAutoStartBootUp(): Boolean {
        return userPreferences.getBoolean(pref_auto_start_bootup, true)
    }

/*

        fun setCustomURLBool(context: Context, isEnabled: Boolean) {
            val editor: SharedPreferences.Editor = userPreferences.edit()
            editor.putBoolean(CUSTOM_URL_BOOLEAN, isEnabled)
            editor.apply()
        }

        fun getCustomURLBool(context: Context): Boolean {
            return userPreferences?.getBoolean(CUSTOM_URL_BOOLEAN, false)
        }

        fun setCustomURLVal(context: Context, url: String) {
            val editor: SharedPreferences.Editor = userPreferences.edit()
            editor.putString(CUSTOM_URL, url)
            editor.apply()
        }

        fun getCustomURLVal(context: Context): String {
            return userPreferences?.getString(CUSTOM_URL, "https://")!!
        }
*/

    fun setDNSType(type: Int) =
        userPreferences.edit {
            putInt(DNS_TYPE, type)
        }

    fun getDNSType(): Int {
        return userPreferences.getInt(DNS_TYPE, 1)
    }

    fun getProxyMode(): Long {
        return userPreferences.getLong(PROXY_MODE, Settings.ProxyModeNone)
    }

    fun setProxyMode(proxyMode: Long) =
        userPreferences.edit {
            putLong(PROXY_MODE, proxyMode)
        }

    fun getAllDNSTraffic(): Boolean {
        return userPreferences.getBoolean(DNS_ALL_TRAFFIC, true)
    }

    // FIXME: 10-10-2020 DNS Traffic change
    fun setAllDNSTraffic(isSelected: Boolean) =
        userPreferences.edit {
            putBoolean(DNS_ALL_TRAFFIC, isSelected)
        }

    fun setAllowByPass(isEnabled: Boolean) =
        userPreferences.edit {
            putBoolean(ALLOW_BYPASS, isEnabled)
        }

    fun getAllowByPass(): Boolean {
        return userPreferences.getBoolean(ALLOW_BYPASS, true)
    }

    fun getAllowPrivateDNS(): Boolean {
        return userPreferences.getBoolean(PRIVATE_DNS, false)
    }

    fun setAllowPrivateDNS(isEnabled: Boolean) =
        userPreferences.edit {
            putBoolean(PRIVATE_DNS, isEnabled)
        }

    fun getKillAppOnFirewall(): Boolean {
        return userPreferences.getBoolean(KILL_APP_FIREWALL, true)
    }

    fun setKillAppOnFirewall(isEnabled: Boolean) =
        userPreferences.edit {
            putBoolean(KILL_APP_FIREWALL, isEnabled)
        }

    fun setSocks5Enabled(context: Context, isEnabled: Boolean) =
        userPreferences.edit {
            putBoolean(SOCKS5, isEnabled)
    }


    fun setSocks5Enabled(isEnabled: Boolean) =
        userPreferences.edit {
            putBoolean(KILL_APP_FIREWALL, isEnabled)
        }

    fun setConnectionModeChange(url: String) =
        userPreferences.edit {
            putString(CONNECTION_CHANGE, url)
        }

    fun getConnectionModeChange(): String {
        return userPreferences.getString(CONNECTION_CHANGE, "")!!
    }


    fun getExcludedAppsFromVPN(): MutableSet<String>? {
        return userPreferences.getStringSet(EXCLUDE_FROM_VPN, HashSet())
    }

    fun setExcludedAppsFromVPN(newSet: MutableSet<String>) {
        /* val newSet: MutableSet<String> = HashSet(userPreferences.getStringSet(EXCLUDE_FROM_VPN, HashSet<String>())!!)
         if (toRemove) {
             if (newSet.contains(packageName)) {
                 newSet.remove(packageName)
             }
         } else newSet.add(packageName)*/
        userPreferences.edit { putStringSet(EXCLUDE_FROM_VPN, newSet) }
    }

    fun setHttpProxyEnabled(isEnabled: Boolean) =
        userPreferences.edit {
            putBoolean(HTTP_PROXY_ENABLED, isEnabled)
        }

    fun getHttpProxyEnabled(): Boolean {
        return userPreferences.getBoolean(HTTP_PROXY_ENABLED, false)
    }

    fun setHttpProxyHostAddress(ipAddress: String) =
        userPreferences.edit {
            putString(HTTP_PROXY_IPADDRESS, ipAddress)
        }

    fun getHttpProxyHostAddress(): String? {
        return userPreferences.getString(HTTP_PROXY_IPADDRESS, "")
    }

    fun setHttpProxyPort(port: Int) =
        userPreferences.edit {
            putInt(HTTP_PROXY_PORT, port)
        }

    fun getHttpProxyPort(): Int {
        return userPreferences.getInt(HTTP_PROXY_PORT, 0)
    }

    fun setLocalBlockListEnabled(isEnabled: Boolean) =
        userPreferences.edit {
            putBoolean(LOCAL_BLOCK_LIST, isEnabled)
        }

    fun setLocalBlockListDownloadTime(time: Long) =
        userPreferences.edit {
            putLong(LOCAL_BLOCK_LIST_TIME, time)
        }

    fun getLocalBlockListDownloadTime(): Long {
        return userPreferences.getLong(LOCAL_BLOCK_LIST_TIME, 0L)
    }

    fun setRemoteBlockListDownloadTime(time: Long) =
        userPreferences.edit {
            putLong(REMOTE_BLOCK_LIST_TIME_MS, time)
        }

    fun getRemoteBlockListDownloadTime(): Long {
        return userPreferences.getLong(REMOTE_BLOCK_LIST_TIME_MS, 0L)
    }

    fun isLocalBlockListEnabled(): Boolean {
        return userPreferences.getBoolean(LOCAL_BLOCK_LIST, false)
    }

    fun isBlockListFilesDownloaded(): Boolean {
        return userPreferences.getBoolean(DOWNLOAD_BLOCK_LIST_FILES, false)
    }

    fun setBlockListFilesDownloaded(isDownloaded: Boolean) =
        userPreferences.edit {
            putBoolean(DOWNLOAD_BLOCK_LIST_FILES, isDownloaded)
        }

    fun getBlockUnknownConnections(): Boolean {
        return userPreferences.getBoolean(BLOCK_UNKNOWN_CONNECTIONS, false)
    }

    fun setBlockUnknownConnections(isEnabled: Boolean) =
        userPreferences.edit {
            putBoolean(BLOCK_UNKNOWN_CONNECTIONS, isEnabled)
        }

    fun setLocalBlockListStamp(stamp: String) {
        if (DEBUG) Log.d(LOG_TAG, "In preference, Set local stamp: $stamp")
        userPreferences.edit {
            putString(LOCAL_BLOCK_LIST_STAMP, stamp)
        }
    }

    fun getLocalBlockListStamp(): String? {
        if (DEBUG) Log.d(
            LOG_TAG,
            "In preference, Get local stamp: ${
                userPreferences.getString(
                    LOCAL_BLOCK_LIST_STAMP,
                    ""
                )
            }"
        )
        return userPreferences.getString(LOCAL_BLOCK_LIST_STAMP, "")
    }

    fun isRemoteBraveDNSDownloaded(): Boolean {
        return userPreferences.getBoolean(REMOTE_BLOCK_COMPLETE, false)
    }

    fun setRemoteBraveDNSDownloaded(isDownloaded: Boolean) =
        userPreferences.edit {
            putBoolean(REMOTE_BLOCK_COMPLETE, isDownloaded)
        }

    fun isInsertionCompleted(): Boolean {
        return userPreferences.getBoolean(IS_INSERT_COMPLETE, false)
    }

    fun setInsertionCompleted(isComplete: Boolean) =
        userPreferences.edit {
            putBoolean(IS_INSERT_COMPLETE, isComplete)
        }

    fun setDNSProxyIDChange(id: Int) =
        userPreferences.edit {
            putInt(DNS_PROXY_ID, id)
        }

    fun getDNSProxyIDChange(): Int {
        return userPreferences.getInt(DNS_PROXY_ID, 0)
    }

    fun getUDPBlockedSettings(): Boolean {
        return userPreferences.getBoolean(BLOCK_UDP_OTHER_THAN_DNS, false)
    }

    fun setUDPBlockedSettings(isEnabled: Boolean) =
        userPreferences.edit {
            putBoolean(BLOCK_UDP_OTHER_THAN_DNS, isEnabled)
        }

    fun getNumberOfLocalBlockLists(): Int {
        return userPreferences.getInt(LOCAL_BLOCK_LIST_COUNT, 0)
    }

    fun setNumberOfLocalBlockLists(blockCount: Int) =
        userPreferences.edit {
            putInt(LOCAL_BLOCK_LIST_COUNT, blockCount)
        }


    fun getNumberOfRemoteBlockLists(): Int {
        return userPreferences.getInt(REMOTE_BLOCK_LIST_COUNT, 0)
    }

    fun setNumberOfRemoteBlockLists(blockCount: Int) =
        userPreferences.edit {
            putInt(REMOTE_BLOCK_LIST_COUNT, blockCount)
        }


    fun setLastAppUpdateCheckTime(time: Long) =
        userPreferences.edit {
            putLong(APP_UPDATE_LAST_CHECK, time)
        }

    fun getLastAppUpdateCheckTime(): Long {
        return userPreferences.getLong(APP_UPDATE_LAST_CHECK, 0)
    }

    fun setAppVersion(version: Int) =
        userPreferences.edit {
            putInt(APP_VERSION, version)
        }

    fun getAppVersion(): Int {
        return userPreferences.getInt(APP_VERSION, 0)
    }

    fun setDownloadSource(source: Int) =
        userPreferences.edit {
            putInt(APP_DOWNLOAD_SOURCE, source)
        }

    fun getDownloadSource(): Int {
        return userPreferences.getInt(APP_DOWNLOAD_SOURCE, 0)
    }

    fun isLogsEnabled(): Boolean {
        return userPreferences.getBoolean(ENABLE_LOCAL_LOGS, true)
    }

    fun setLogsEnabled(isLogsEnabled: Boolean) =
        userPreferences.edit {
            putBoolean(ENABLE_LOCAL_LOGS, isLogsEnabled)
        }
=======
>>>>>>> c912a47d
}<|MERGE_RESOLUTION|>--- conflicted
+++ resolved
@@ -1,14 +1,7 @@
 package com.celzero.bravedns.service
 
 import android.content.Context
-<<<<<<< HEAD
-import android.content.SharedPreferences
 import android.util.Log
-import androidx.core.content.edit
-import androidx.preference.PreferenceManager
-=======
-import android.util.Log
->>>>>>> c912a47d
 import com.celzero.bravedns.R
 import com.celzero.bravedns.ui.HomeScreenActivity
 import com.celzero.bravedns.ui.HomeScreenActivity.GlobalVariable.braveMode
@@ -229,315 +222,4 @@
             else -> isScreenOff
         }
     }
-<<<<<<< HEAD
-
-
-    fun setPrefAutoStartBootup(isEnabled: Boolean) =
-        userPreferences.edit {
-            putBoolean(IS_SCREEN_OFF, isEnabled)
-        }
-
-
-    fun getPrefAutoStartBootUp(): Boolean {
-        return userPreferences.getBoolean(pref_auto_start_bootup, true)
-    }
-
-/*
-
-        fun setCustomURLBool(context: Context, isEnabled: Boolean) {
-            val editor: SharedPreferences.Editor = userPreferences.edit()
-            editor.putBoolean(CUSTOM_URL_BOOLEAN, isEnabled)
-            editor.apply()
-        }
-
-        fun getCustomURLBool(context: Context): Boolean {
-            return userPreferences?.getBoolean(CUSTOM_URL_BOOLEAN, false)
-        }
-
-        fun setCustomURLVal(context: Context, url: String) {
-            val editor: SharedPreferences.Editor = userPreferences.edit()
-            editor.putString(CUSTOM_URL, url)
-            editor.apply()
-        }
-
-        fun getCustomURLVal(context: Context): String {
-            return userPreferences?.getString(CUSTOM_URL, "https://")!!
-        }
-*/
-
-    fun setDNSType(type: Int) =
-        userPreferences.edit {
-            putInt(DNS_TYPE, type)
-        }
-
-    fun getDNSType(): Int {
-        return userPreferences.getInt(DNS_TYPE, 1)
-    }
-
-    fun getProxyMode(): Long {
-        return userPreferences.getLong(PROXY_MODE, Settings.ProxyModeNone)
-    }
-
-    fun setProxyMode(proxyMode: Long) =
-        userPreferences.edit {
-            putLong(PROXY_MODE, proxyMode)
-        }
-
-    fun getAllDNSTraffic(): Boolean {
-        return userPreferences.getBoolean(DNS_ALL_TRAFFIC, true)
-    }
-
-    // FIXME: 10-10-2020 DNS Traffic change
-    fun setAllDNSTraffic(isSelected: Boolean) =
-        userPreferences.edit {
-            putBoolean(DNS_ALL_TRAFFIC, isSelected)
-        }
-
-    fun setAllowByPass(isEnabled: Boolean) =
-        userPreferences.edit {
-            putBoolean(ALLOW_BYPASS, isEnabled)
-        }
-
-    fun getAllowByPass(): Boolean {
-        return userPreferences.getBoolean(ALLOW_BYPASS, true)
-    }
-
-    fun getAllowPrivateDNS(): Boolean {
-        return userPreferences.getBoolean(PRIVATE_DNS, false)
-    }
-
-    fun setAllowPrivateDNS(isEnabled: Boolean) =
-        userPreferences.edit {
-            putBoolean(PRIVATE_DNS, isEnabled)
-        }
-
-    fun getKillAppOnFirewall(): Boolean {
-        return userPreferences.getBoolean(KILL_APP_FIREWALL, true)
-    }
-
-    fun setKillAppOnFirewall(isEnabled: Boolean) =
-        userPreferences.edit {
-            putBoolean(KILL_APP_FIREWALL, isEnabled)
-        }
-
-    fun setSocks5Enabled(context: Context, isEnabled: Boolean) =
-        userPreferences.edit {
-            putBoolean(SOCKS5, isEnabled)
-    }
-
-
-    fun setSocks5Enabled(isEnabled: Boolean) =
-        userPreferences.edit {
-            putBoolean(KILL_APP_FIREWALL, isEnabled)
-        }
-
-    fun setConnectionModeChange(url: String) =
-        userPreferences.edit {
-            putString(CONNECTION_CHANGE, url)
-        }
-
-    fun getConnectionModeChange(): String {
-        return userPreferences.getString(CONNECTION_CHANGE, "")!!
-    }
-
-
-    fun getExcludedAppsFromVPN(): MutableSet<String>? {
-        return userPreferences.getStringSet(EXCLUDE_FROM_VPN, HashSet())
-    }
-
-    fun setExcludedAppsFromVPN(newSet: MutableSet<String>) {
-        /* val newSet: MutableSet<String> = HashSet(userPreferences.getStringSet(EXCLUDE_FROM_VPN, HashSet<String>())!!)
-         if (toRemove) {
-             if (newSet.contains(packageName)) {
-                 newSet.remove(packageName)
-             }
-         } else newSet.add(packageName)*/
-        userPreferences.edit { putStringSet(EXCLUDE_FROM_VPN, newSet) }
-    }
-
-    fun setHttpProxyEnabled(isEnabled: Boolean) =
-        userPreferences.edit {
-            putBoolean(HTTP_PROXY_ENABLED, isEnabled)
-        }
-
-    fun getHttpProxyEnabled(): Boolean {
-        return userPreferences.getBoolean(HTTP_PROXY_ENABLED, false)
-    }
-
-    fun setHttpProxyHostAddress(ipAddress: String) =
-        userPreferences.edit {
-            putString(HTTP_PROXY_IPADDRESS, ipAddress)
-        }
-
-    fun getHttpProxyHostAddress(): String? {
-        return userPreferences.getString(HTTP_PROXY_IPADDRESS, "")
-    }
-
-    fun setHttpProxyPort(port: Int) =
-        userPreferences.edit {
-            putInt(HTTP_PROXY_PORT, port)
-        }
-
-    fun getHttpProxyPort(): Int {
-        return userPreferences.getInt(HTTP_PROXY_PORT, 0)
-    }
-
-    fun setLocalBlockListEnabled(isEnabled: Boolean) =
-        userPreferences.edit {
-            putBoolean(LOCAL_BLOCK_LIST, isEnabled)
-        }
-
-    fun setLocalBlockListDownloadTime(time: Long) =
-        userPreferences.edit {
-            putLong(LOCAL_BLOCK_LIST_TIME, time)
-        }
-
-    fun getLocalBlockListDownloadTime(): Long {
-        return userPreferences.getLong(LOCAL_BLOCK_LIST_TIME, 0L)
-    }
-
-    fun setRemoteBlockListDownloadTime(time: Long) =
-        userPreferences.edit {
-            putLong(REMOTE_BLOCK_LIST_TIME_MS, time)
-        }
-
-    fun getRemoteBlockListDownloadTime(): Long {
-        return userPreferences.getLong(REMOTE_BLOCK_LIST_TIME_MS, 0L)
-    }
-
-    fun isLocalBlockListEnabled(): Boolean {
-        return userPreferences.getBoolean(LOCAL_BLOCK_LIST, false)
-    }
-
-    fun isBlockListFilesDownloaded(): Boolean {
-        return userPreferences.getBoolean(DOWNLOAD_BLOCK_LIST_FILES, false)
-    }
-
-    fun setBlockListFilesDownloaded(isDownloaded: Boolean) =
-        userPreferences.edit {
-            putBoolean(DOWNLOAD_BLOCK_LIST_FILES, isDownloaded)
-        }
-
-    fun getBlockUnknownConnections(): Boolean {
-        return userPreferences.getBoolean(BLOCK_UNKNOWN_CONNECTIONS, false)
-    }
-
-    fun setBlockUnknownConnections(isEnabled: Boolean) =
-        userPreferences.edit {
-            putBoolean(BLOCK_UNKNOWN_CONNECTIONS, isEnabled)
-        }
-
-    fun setLocalBlockListStamp(stamp: String) {
-        if (DEBUG) Log.d(LOG_TAG, "In preference, Set local stamp: $stamp")
-        userPreferences.edit {
-            putString(LOCAL_BLOCK_LIST_STAMP, stamp)
-        }
-    }
-
-    fun getLocalBlockListStamp(): String? {
-        if (DEBUG) Log.d(
-            LOG_TAG,
-            "In preference, Get local stamp: ${
-                userPreferences.getString(
-                    LOCAL_BLOCK_LIST_STAMP,
-                    ""
-                )
-            }"
-        )
-        return userPreferences.getString(LOCAL_BLOCK_LIST_STAMP, "")
-    }
-
-    fun isRemoteBraveDNSDownloaded(): Boolean {
-        return userPreferences.getBoolean(REMOTE_BLOCK_COMPLETE, false)
-    }
-
-    fun setRemoteBraveDNSDownloaded(isDownloaded: Boolean) =
-        userPreferences.edit {
-            putBoolean(REMOTE_BLOCK_COMPLETE, isDownloaded)
-        }
-
-    fun isInsertionCompleted(): Boolean {
-        return userPreferences.getBoolean(IS_INSERT_COMPLETE, false)
-    }
-
-    fun setInsertionCompleted(isComplete: Boolean) =
-        userPreferences.edit {
-            putBoolean(IS_INSERT_COMPLETE, isComplete)
-        }
-
-    fun setDNSProxyIDChange(id: Int) =
-        userPreferences.edit {
-            putInt(DNS_PROXY_ID, id)
-        }
-
-    fun getDNSProxyIDChange(): Int {
-        return userPreferences.getInt(DNS_PROXY_ID, 0)
-    }
-
-    fun getUDPBlockedSettings(): Boolean {
-        return userPreferences.getBoolean(BLOCK_UDP_OTHER_THAN_DNS, false)
-    }
-
-    fun setUDPBlockedSettings(isEnabled: Boolean) =
-        userPreferences.edit {
-            putBoolean(BLOCK_UDP_OTHER_THAN_DNS, isEnabled)
-        }
-
-    fun getNumberOfLocalBlockLists(): Int {
-        return userPreferences.getInt(LOCAL_BLOCK_LIST_COUNT, 0)
-    }
-
-    fun setNumberOfLocalBlockLists(blockCount: Int) =
-        userPreferences.edit {
-            putInt(LOCAL_BLOCK_LIST_COUNT, blockCount)
-        }
-
-
-    fun getNumberOfRemoteBlockLists(): Int {
-        return userPreferences.getInt(REMOTE_BLOCK_LIST_COUNT, 0)
-    }
-
-    fun setNumberOfRemoteBlockLists(blockCount: Int) =
-        userPreferences.edit {
-            putInt(REMOTE_BLOCK_LIST_COUNT, blockCount)
-        }
-
-
-    fun setLastAppUpdateCheckTime(time: Long) =
-        userPreferences.edit {
-            putLong(APP_UPDATE_LAST_CHECK, time)
-        }
-
-    fun getLastAppUpdateCheckTime(): Long {
-        return userPreferences.getLong(APP_UPDATE_LAST_CHECK, 0)
-    }
-
-    fun setAppVersion(version: Int) =
-        userPreferences.edit {
-            putInt(APP_VERSION, version)
-        }
-
-    fun getAppVersion(): Int {
-        return userPreferences.getInt(APP_VERSION, 0)
-    }
-
-    fun setDownloadSource(source: Int) =
-        userPreferences.edit {
-            putInt(APP_DOWNLOAD_SOURCE, source)
-        }
-
-    fun getDownloadSource(): Int {
-        return userPreferences.getInt(APP_DOWNLOAD_SOURCE, 0)
-    }
-
-    fun isLogsEnabled(): Boolean {
-        return userPreferences.getBoolean(ENABLE_LOCAL_LOGS, true)
-    }
-
-    fun setLogsEnabled(isLogsEnabled: Boolean) =
-        userPreferences.edit {
-            putBoolean(ENABLE_LOCAL_LOGS, isLogsEnabled)
-        }
-=======
->>>>>>> c912a47d
 }