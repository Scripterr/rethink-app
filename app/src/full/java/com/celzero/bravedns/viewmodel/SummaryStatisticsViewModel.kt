/*
 * Copyright 2022 RethinkDNS and its authors
 *
 * Licensed under the Apache License, Version 2.0 (the "License");
 * you may not use this file except in compliance with the License.
 * You may obtain a copy of the License at
 *
 * https://www.apache.org/licenses/LICENSE-2.0
 *
 * Unless required by applicable law or agreed to in writing, software
 * distributed under the License is distributed on an "AS IS" BASIS,
 * WITHOUT WARRANTIES OR CONDITIONS OF ANY KIND, either express or implied.
 * See the License for the specific language governing permissions and
 * limitations under the License.
 */
package com.celzero.bravedns.viewmodel

import androidx.lifecycle.*
import androidx.paging.Pager
import androidx.paging.PagingConfig
import androidx.paging.cachedIn
import androidx.paging.liveData
import com.celzero.bravedns.data.AppConfig
import com.celzero.bravedns.database.ConnectionTrackerDAO
import com.celzero.bravedns.database.DnsLogDAO
import com.celzero.bravedns.util.Constants

class SummaryStatisticsViewModel(
    private val connectionTrackerDAO: ConnectionTrackerDAO,
    private val dnsLogDAO: DnsLogDAO,
    private val appConfig: AppConfig
) : ViewModel() {
    private var networkActivity: MutableLiveData<String> = MutableLiveData()
    private var domains: MutableLiveData<String> = MutableLiveData()
    private var ips: MutableLiveData<String> = MutableLiveData()

    init {
        networkActivity.value = ""
        domains.value = ""
        ips.value = ""
    }

    val getAllowedAppNetworkActivity =
        networkActivity.switchMap { _ ->
            Pager(PagingConfig(Constants.LIVEDATA_PAGE_SIZE)) {
                    // use dnsQuery as appName
                    connectionTrackerDAO.getAllowedAppNetworkActivity()
                }
                .liveData
                .cachedIn(viewModelScope)
        }

    val getBlockedAppNetworkActivity =
        networkActivity.switchMap { _ ->
            Pager(PagingConfig(Constants.LIVEDATA_PAGE_SIZE)) {
                    // use dnsQuery as appName
                    connectionTrackerDAO.getBlockedAppNetworkActivity()
                }
                .liveData
                .cachedIn(viewModelScope)
        }

    val getMostContactedDomains =
        domains.switchMap { _ ->
            Pager(PagingConfig(Constants.LIVEDATA_PAGE_SIZE)) {
                    if (appConfig.getBraveMode().isDnsMode()) {
                        dnsLogDAO.getMostContactedDomains()
                    } else {
                        connectionTrackerDAO.getMostContactedDomains()
                    }
                }
                .liveData
                .cachedIn(viewModelScope)
        }

    val getMostBlockedDomains =
<<<<<<< HEAD
        Transformations.switchMap(domains) { _ ->
            Pager(PagingConfig(Constants.LIVEDATA_PAGE_SIZE)) {
                    if (appConfig.getBraveMode().isDnsMode()) {
                        dnsLogDAO.getMostBlockedDomains()
                    } else {
                        connectionTrackerDAO.getMostBlockedDomains()
                    }
                }
=======
        domains.switchMap { _ ->
            Pager(PagingConfig(Constants.LIVEDATA_PAGE_SIZE)) { dnsLogDAO.getMostBlockedDomains() }
>>>>>>> c782b127
                .liveData
                .cachedIn(viewModelScope)
        }

    val getMostContactedIps =
        ips.switchMap { _ ->
            Pager(PagingConfig(Constants.LIVEDATA_PAGE_SIZE)) {
                    connectionTrackerDAO.getMostContactedIps()
                }
                .liveData
                .cachedIn(viewModelScope)
        }

    val getMostBlockedIps =
        ips.switchMap { _ ->
            Pager(PagingConfig(Constants.LIVEDATA_PAGE_SIZE)) {
                    connectionTrackerDAO.getMostBlockedIps()
                }
                .liveData
                .cachedIn(viewModelScope)
        }
}<|MERGE_RESOLUTION|>--- conflicted
+++ resolved
@@ -74,8 +74,7 @@
         }
 
     val getMostBlockedDomains =
-<<<<<<< HEAD
-        Transformations.switchMap(domains) { _ ->
+        domains.switchMap { _ ->
             Pager(PagingConfig(Constants.LIVEDATA_PAGE_SIZE)) {
                     if (appConfig.getBraveMode().isDnsMode()) {
                         dnsLogDAO.getMostBlockedDomains()
@@ -83,13 +82,7 @@
                         connectionTrackerDAO.getMostBlockedDomains()
                     }
                 }
-=======
-        domains.switchMap { _ ->
-            Pager(PagingConfig(Constants.LIVEDATA_PAGE_SIZE)) { dnsLogDAO.getMostBlockedDomains() }
->>>>>>> c782b127
-                .liveData
-                .cachedIn(viewModelScope)
-        }
+
 
     val getMostContactedIps =
         ips.switchMap { _ ->
